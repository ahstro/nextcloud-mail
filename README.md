# Nextcloud Mail

![Downloads](https://img.shields.io/github/downloads/nextcloud/mail/total.svg)
[![Build Status](https://travis-ci.org/nextcloud/mail.svg?branch=master)](https://travis-ci.org/nextcloud/mail)
[![Scrutinizer Code Quality](https://scrutinizer-ci.com/g/nextcloud/mail/badges/quality-score.png?b=master)](https://scrutinizer-ci.com/g/nextcloud/mail/?branch=master)
[![PHP Coverage](https://scrutinizer-ci.com/g/nextcloud/mail/badges/coverage.png?b=master)](https://scrutinizer-ci.com/g/nextcloud/mail/?branch=master)
[![JavaScript Coverage](https://coveralls.io/repos/github/nextcloud/mail/badge.svg)](https://coveralls.io/github/nextcloud/mail)
[![Bountysource](https://img.shields.io/bountysource/team/nextcloud/activity.svg?maxAge=2592000)](https://www.bountysource.com/teams/nextcloud/issues?tracker_ids=44154351)

**A mail app for [Nextcloud](https://nextcloud.com)**

![](screenshots/mail.png)


## Why is this so awesome?

* :rocket: **Integration with other Nextcloud apps!** Currently Contacts, Calendar & Files – more to come.
* :inbox_tray: **Multiple mail accounts!** Personal and company account? No problem, and a nice unified inbox.
* :lock: **Send & receive encrypted mails!** Using the great [Mailvelope](https://mailvelope.com) browser extension.
* :see_no_evil: **We’re not reinventing the wheel!** Based on the great [Horde](http://horde.org) libraries.

And in the works for the [coming versions](https://github.com/nextcloud/mail/milestones/):
* :books: Proper grouping of message threads
* :zap: Caching to make everything faster
* :paperclip: Even better attachment support
* :package: Folder management & moving mails

## Installation

In your Nextcloud, simply navigate to »Apps«, choose the category »Social & Communication«, find the Mail app and enable it.
Then open the Mail app from the app menu. Put in your mail account credentials and off you go!

If you experience any issues or have any suggestions for improvement, use the [issue tracker](https://github.com/nextcloud/mail/issues). Please follow the [issue template](https://raw.githubusercontent.com/nextcloud/mail/master/.github/issue_template.md) so we get the info needed to debug and fix the problem. Thanks!

## Usage

### Keyboard shortcuts for Mail

Speed up your Mail experience by using keyboard shortcuts.

| Action        | Shortcut                           |
| ------------- | ---------------------------------- |
| Newer message | <kbd>K</kbd> or <kbd>←</kbd>       |
| Older message | <kbd>J</kbd> or <kbd>→</kbd>       |
| Toggle star   | <kbd>S</kbd>                       |
| Toggle unread | <kbd>U</kbd>                       |
| Delete        | <kbd>Del</kbd>                     |
| Search        | <kbd>Ctrl</kbd> + <kbd>F</kbd>     |
| Send          | <kbd>Ctrl</kbd> + <kbd>↵</kbd> |
| Refresh       | <kbd>R</kbd>                       |

## Maintainers

[Christoph Wurst](https://github.com/ChristophWurst), [Jan-Christoph Borchardt](https://github.com/jancborchardt), [Steffen Lindner](https://github.com/Gomez) [and many more](https://github.com/nextcloud/mail/graphs/contributors)

If you’d like to join, just run through the [issue list](https://github.com/nextcloud/mail/issues) and fix some. :)

## Troubleshooting

### Gmail

If you can not access your Gmail account use https://accounts.google.com/DisplayUnlockCaptcha to unlock your account.

### Outlook.com

If you can not access your Outlook.com account try to enable the 'Two-Factor Verification' (https://account.live.com/proofs/Manage) and set up an app password (https://account.live.com/proofs/AppPassword), which you then use for the Nextcloud Mail app.

### Dovecot IMAP

If your Dovecot IMAP server prefixes all folders with `INBOX`, Nextcloud Mail does not work correctly.

Check `/etc/dovecot/dovecot.conf`:

```
namespace inbox {
        separator = .
        # All folders prefixed
        # prefix = INBOX.
        prefix =
        inbox = yes
        type = private
}
```


## Developer setup info

Just clone this repo into your apps directory (Nextcloud server installation needed). Additionally, [npm](https://www.npmjs.com/) to fetch [Node.js](https://nodejs.org/en/download/package-manager/) is needed for installing JavaScript dependencies.

Once npm and Node.js are installed, PHP and JavaScript dependencies can be installed by running:
```bash
make install-composer-deps
make optimize-js
```

### Nightly builds

Instead of setting everything up manually, you can just [download the nightly builds](https://nightly.portknox.net/mail/?C=M;O=D) instead. These builds are updated every 24 hours, and are pre-configured with all the needed dependencies.

1. Download
2. Extract the tar archive to 'path-to-nextcloud/apps'
3. Navigate to »Apps«, choose the category »Productivity«, find the Mail app and enable it.

The nightly builds are provided by [Portknox.net](https://portknox.net)

### Resetting the app
Connect to your database and run the following commands (`oc_` is the default table prefix):
```sql
DELETE FROM oc_appconfig WHERE appid = 'mail';
DROP TABLE oc_mail_accounts;
DROP TABLE oc_mail_aliases;
DROP TABLE oc_mail_collected_addresses;
DROP TABLE oc_mail_attachments;
```


## Configuration

Certain advanced or experimental features need to be specifically enabled in your `config.php`:

<<<<<<< HEAD
=======
### Debug mode
You can enable IMAP and SMTP backend logging. A horde_imap.log for IMAP and horde_smtp.log for SMTP will appear in the data directory of your Nextcloud installation.
#### IMAP logging
```php
'app.mail.imaplog.enabled' => true
```
#### SMTP logging
```php
'app.mail.smtplog.enabled' => true
```

>>>>>>> 1294c54c
### Timeouts
Depending on your mail host, it may be necessary to increase your IMAP and/or SMTP timeout threshold. Currently IMAP defaults to 20 seconds and SMTP defaults to 2 seconds. They can be changed as follows:

#### IMAP timeout
```php
'app.mail.imap.timeout' => 20
```
#### SMTP timeout
```php
'app.mail.smtp.timeout' => 2
```
### Use php-mail for sending mail
You can use the php-mail function to send mails. This is needed for some webhosters (1&1 (1und1)):
```php
'app.mail.transport' => 'php-mail'
```<|MERGE_RESOLUTION|>--- conflicted
+++ resolved
@@ -118,20 +118,6 @@
 
 Certain advanced or experimental features need to be specifically enabled in your `config.php`:
 
-<<<<<<< HEAD
-=======
-### Debug mode
-You can enable IMAP and SMTP backend logging. A horde_imap.log for IMAP and horde_smtp.log for SMTP will appear in the data directory of your Nextcloud installation.
-#### IMAP logging
-```php
-'app.mail.imaplog.enabled' => true
-```
-#### SMTP logging
-```php
-'app.mail.smtplog.enabled' => true
-```
-
->>>>>>> 1294c54c
 ### Timeouts
 Depending on your mail host, it may be necessary to increase your IMAP and/or SMTP timeout threshold. Currently IMAP defaults to 20 seconds and SMTP defaults to 2 seconds. They can be changed as follows:
 
