--- conflicted
+++ resolved
@@ -53,8 +53,8 @@
 			</div>
 			<div class="date">
 					<span class="modified"
-						  title="{{formatDate dateInt}}"
-						  style="color:{{colorOfDate dateInt}}">{{relativeModifiedDate dateInt}}</span>
+						title="{{formatDate dateInt}}"
+						style="color:{{colorOfDate dateInt}}">{{relativeModifiedDate dateInt}}</span>
 			</div>
 			<div class="icon-delete action delete"></div>
 		</div>
@@ -123,12 +123,9 @@
 
 		<div class="reply-message-fields">
 			<a href="#" id="reply-message-cc-bcc-toggle"
-<<<<<<< HEAD
-=======
 				{{#if replyCcList}}
 				class="hidden"
 				{{/if}}
->>>>>>> 70c924af
 				class="transparency"><?php p($l->t('+ cc')); ?></a>
 
 			<input type="text" name="to" id="to" class="recipient-autocomplete"
@@ -165,16 +162,16 @@
 </script>
 <script id="mail-settings-template" type="text/x-handlebars-template">
 <div id="mailsettings">
-    <ul class="mailaccount-list">
+	<ul class="mailaccount-list">
 		{{#each this}}
-        <li id="mail-account-{{accountId}}" data-account-id="{{accountId}}">
-            {{emailAddress}}
-            <span class="actions">
-                <a class="icon-delete delete action" original-title="Delete"></a>
-            </span>
-        </li>
+		<li id="mail-account-{{accountId}}" data-account-id="{{accountId}}">
+			{{emailAddress}}
+			<span class="actions">
+				<a class="icon-delete delete action" original-title="Delete"></a>
+			</span>
+		</li>
 		{{/each}}
-    </ul>
+	</ul>
 	<input id="new_mail_account" type="submit" value="<?php p($l->t('New Mail Account')); ?>" class="new-button">
 </div>
 </script>
@@ -219,13 +216,13 @@
 		<input type="button" id="mail_new_message" class="icon-rename"
 			value="<?php p($l->t('New Message')); ?>" style="display: none">
 		<div id="folders"></div>
-        <div id="app-settings">
-            <div id="app-settings-header">
-                <button class="settings-button"
-                        data-apps-slide-toggle="#app-settings-content"></button>
-            </div>
-            <div id="app-settings-content"> </div>
-        </div>
+		<div id="app-settings">
+			<div id="app-settings-header">
+				<button class="settings-button"
+					data-apps-slide-toggle="#app-settings-content"></button>
+			</div>
+			<div id="app-settings-content"> </div>
+		</div>
 	</div>
 	<div id="app-content">
 
