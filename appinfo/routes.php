--- conflicted
+++ resolved
@@ -23,41 +23,6 @@
 $app = new \OCA\Mail\AppInfo\Application();
 $app->registerRoutes($this,
 	[
-<<<<<<< HEAD
-		'routes' => [
-			['name' => 'page#index', 'url' => '/', 'verb' => 'GET'],
-			['name' => 'page#compose', 'url' => '/compose', 'verb' => 'GET'],
-			['name' => 'accounts#send', 'url' => '/accounts/{accountId}/send', 'verb' => 'POST'],
-			['name' => 'accounts#draft', 'url' => '/accounts/{accountId}/draft', 'verb' => 'POST'],
-			[
-				'name' => 'messages#downloadAttachment',
-				'url' => '/accounts/{accountId}/folders/{folderId}/messages/{messageId}/attachment/{attachmentId}',
-				'verb' => 'GET'],
-			[
-				'name' => 'messages#saveAttachment',
-				'url' => '/accounts/{accountId}/folders/{folderId}/messages/{messageId}/attachment/{attachmentId}',
-				'verb' => 'POST'],
-			[
-				'name' => 'messages#getHtmlBody',
-				'url' => '/accounts/{accountId}/folders/{folderId}/messages/{messageId}/html',
-				'verb' => 'GET'],
-			[
-				'name' => 'messages#setFlags',
-				'url' => '/accounts/{accountId}/folders/{folderId}/messages/{messageId}/flags',
-				'verb' => 'PUT'],
-			[
-				'name' => 'messages#move',
-				'url' => '/accounts/{accountId}/folders/{folderId}/messages/{id}/move',
-				'verb' => 'POST'],
-			[
-				'name' => 'proxy#redirect',
-				'url' => '/redirect',
-				'verb' => 'GET'],
-			[
-				'name' => 'proxy#proxy',
-				'url' => '/proxy',
-				'verb' => 'GET'],
-=======
 	'routes' => [
 		[
 			'name' => 'page#index',
@@ -118,12 +83,11 @@
 			'name' => 'proxy#proxy',
 			'url' => '/proxy',
 			'verb' => 'GET'
->>>>>>> 632e9ed9
 		],
 	],
 	'resources' => [
 		'autoComplete' => ['url' => '/autoComplete'],
-			'localAttachments' => ['url' => '/attachments'],
+		'localAttachments' => ['url' => '/attachments'],
 		'accounts' => ['url' => '/accounts'],
 		'folders' => ['url' => '/accounts/{accountId}/folders'],
 		'messages' => ['url' => '/accounts/{accountId}/folders/{folderId}/messages'],
