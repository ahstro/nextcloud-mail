--- conflicted
+++ resolved
@@ -5,11 +5,7 @@
 	<name>Mail</name>
 	<summary>IMAP web client</summary>
 	<description>Easy to use email client which connects to your mail server via IMAP and SMTP.</description>
-<<<<<<< HEAD
-	<version>0.10.0</version>
-=======
 	<version>0.11.0</version>
->>>>>>> 2ca9ffc2
 	<licence>agpl</licence>
 	<author>Christoph Wurst</author>
 	<author>Jan-Christoph Borchardt</author>
