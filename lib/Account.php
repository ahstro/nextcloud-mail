<?php

/**
 * @author Alexander Weidinger <alexwegoo@gmail.com>
 * @author Christian Nöding <christian@noeding-online.de>
 * @author Christoph Wurst <christoph@winzerhof-wurst.at>
 * @author Christoph Wurst <ChristophWurst@users.noreply.github.com>
 * @author Christoph Wurst <wurst.christoph@gmail.com>
 * @author Clement Wong <mail@clement.hk>
 * @author gouglhupf <dr.gouglhupf@gmail.com>
 * @author Lukas Reschke <lukas@owncloud.com>
 * @author Robin McCorkell <rmccorkell@karoshi.org.uk>
 * @author Thomas Imbreckx <zinks@iozero.be>
 * @author Thomas I <thomas@oatr.be>
 * @author Thomas Mueller <thomas.mueller@tmit.eu>
 * @author Thomas Müller <thomas.mueller@tmit.eu>
 *
 * Mail
 *
 * This code is free software: you can redistribute it and/or modify
 * it under the terms of the GNU Affero General Public License, version 3,
 * as published by the Free Software Foundation.
 *
 * This program is distributed in the hope that it will be useful,
 * but WITHOUT ANY WARRANTY; without even the implied warranty of
 * MERCHANTABILITY or FITNESS FOR A PARTICULAR PURPOSE. See the
 * GNU Affero General Public License for more details.
 *
 * You should have received a copy of the GNU Affero General Public License, version 3,
 * along with this program.  If not, see <http://www.gnu.org/licenses/>
 *
 */

namespace OCA\Mail;

use Horde_Imap_Client;
use Horde_Imap_Client_Exception;
use Horde_Imap_Client_Ids;
use Horde_Imap_Client_Mailbox;
use Horde_Imap_Client_Socket;
use Horde_Mail_Rfc822_Address;
use Horde_Mail_Rfc822_List;
use Horde_Mail_Transport;
use Horde_Mail_Transport_Mail;
use Horde_Mail_Transport_Smtphorde;
use Horde_Mime_Headers_Date;
use Horde_Mime_Mail;
use Horde_Mime_Part;
use OC;
use OCA\Mail\Cache\Cache;
use OCA\Mail\Db\Alias;
use OCA\Mail\Db\MailAccount;
use OCA\Mail\Model\IMessage;
use OCA\Mail\Model\Message;
use OCA\Mail\Model\ReplyMessage;
use OCA\Mail\Service\IAccount;
use OCP\ICacheFactory;
use OCP\IConfig;
use OCP\Security\ICrypto;

class Account implements IAccount {

	/** @var MailAccount */
	private $account;

	/** @var Mailbox[]|null */
	private $mailboxes;

	/** @var Horde_Imap_Client_Socket */
	private $client;

	/** @var ICrypto */
	private $crypto;

	/** @var IConfig */
	private $config;

	/** @var ICacheFactory */
	private $memcacheFactory;

	/** @var Alias */
	private $alias;

	/**
	 * @param MailAccount $account
	 */
	public function __construct(MailAccount $account) {
		$this->account = $account;
		$this->mailboxes = null;
		$this->crypto = OC::$server->getCrypto();
		$this->config = OC::$server->getConfig();
		$this->memcacheFactory = OC::$server->getMemcacheFactory();
		$this->alias = null;
	}

	public function getMailAccount() {
		return $this->account;
	}

	/**
	 * @return int
	 */
	public function getId() {
		return $this->account->getId();
	}

	/**
	 * @param Alias|null $alias
	 * @return void
	 */
	public function setAlias($alias) {
		$this->alias = $alias;
	}

	/**
	 * @return string
	 */
	public function getName() {
		return $this->alias ? $this->alias->getName() : $this->account->getName();
	}

	/**
	 * @return string
	 */
	public function getEMailAddress() {
		return $this->account->getEmail();
	}

	/**
	 * @return Horde_Imap_Client_Socket
	 */
	public function getImapConnection() {
		if (is_null($this->client)) {
			$host = $this->account->getInboundHost();
			$user = $this->account->getInboundUser();
			$password = $this->account->getInboundPassword();
			$password = $this->crypto->decrypt($password);
			$port = $this->account->getInboundPort();
			$ssl_mode = $this->convertSslMode($this->account->getInboundSslMode());

			$params = [
				'username' => $user,
				'password' => $password,
				'hostspec' => $host,
				'port' => $port,
				'secure' => $ssl_mode,
				'timeout' => (int) $this->config->getSystemValue('app.mail.imap.timeout', 20),
			];
			if ($this->config->getSystemValue('app.mail.imaplog.enabled', false)) {
				$params['debug'] = $this->config->getSystemValue('datadirectory') . '/horde_imap.log';
			}
			if ($this->config->getSystemValue('app.mail.server-side-cache.enabled', true)) {
				if ($this->memcacheFactory->isAvailable()) {
					$params['cache'] = [
						'backend' => new Cache(array(
							'cacheob' => $this->memcacheFactory
								->create(md5($this->getId() . $this->getEMailAddress()))
						))];
				}
			}
			$this->client = new \Horde_Imap_Client_Socket($params);
			$this->client->login();
		}
		return $this->client;
	}

	/**
	 * @param string $mailBox
	 * @return Mailbox
	 */
	public function createMailbox($mailBox) {
		$conn = $this->getImapConnection();
		$conn->createMailbox($mailBox);
		$this->mailboxes = null;

		return $this->getMailbox($mailBox);
	}

	/**
	 * Send a new message or reply to an existing message
	 *
	 * @param IMessage $message
	 * @param int|null $draftUID
	 */
	public function sendMessage(IMessage $message, $draftUID) {
		// build mime body
		$from = new Horde_Mail_Rfc822_Address($message->getFrom());
		$from->personal = $this->getName();
		$headers = [
			'From' => $from,
			'To' => $message->getToList(),
			'Cc' => $message->getCCList(),
			'Bcc' => $message->getBCCList(),
			'Subject' => $message->getSubject(),
		];

		if (!is_null($message->getRepliedMessage())) {
			$headers['In-Reply-To'] = $message->getRepliedMessage()->getMessageId();
		}

		$mail = new Horde_Mime_Mail();
		$mail->addHeaders($headers);
		$mail->setBody($message->getContent());

		// Append cloud attachments
		foreach ($message->getCloudAttachments() as $attachment) {
			$mail->addMimePart($attachment);
		}
		// Append local attachments
		foreach ($message->getLocalAttachments() as $attachment) {
			$mail->addMimePart($attachment);
		}

		// Send the message
		$transport = $this->createTransport();
		$mail->send($transport, false, false);

		// Save the message in the sent folder
		$sentFolder = $this->getSentFolder();
		/** @var resource $raw */
		$raw = stream_get_contents($mail->getRaw());
		$sentFolder->saveMessage($raw, [
			Horde_Imap_Client::FLAG_SEEN
		]);

		// Delete draft if one exists
		if (!is_null($draftUID)) {
			$draftsFolder = $this->getDraftsFolder();
			$draftsFolder->setMessageFlag($draftUID, Horde_Imap_Client::FLAG_DELETED, true);
			$this->deleteDraft($draftUID);
		}
	}

	/**
	 * @param IMessage $message
	 * @param int|null $previousUID
	 * @return int
	 */
	public function saveDraft(IMessage $message, $previousUID) {
		// build mime body
		$from = new Horde_Mail_Rfc822_Address($message->getFrom());
		$from->personal = $this->getName();
		$headers = [
			'From' => $from,
			'To' => $message->getToList(),
			'Cc' => $message->getCCList(),
			'Bcc' => $message->getBCCList(),
			'Subject' => $message->getSubject(),
			'Date' => Horde_Mime_Headers_Date::create(),
		];

		$mail = new Horde_Mime_Mail();
		$mail->addHeaders($headers);
		$body = new Horde_Mime_Part();
		$body->setType('text/plain');
		$body->setContents($message->getContent());
		$mail->setBasePart($body);

		// create transport and save message
		// save the message in the drafts folder
		$draftsFolder = $this->getDraftsFolder();
		/** @var resource $raw */
		$raw = $mail->getRaw();
		$newUid = $draftsFolder->saveDraft(stream_get_contents($raw));

		// delete old version if one exists
		if (!is_null($previousUID)) {
			$draftsFolder->setMessageFlag($previousUID, \Horde_Imap_Client::FLAG_DELETED,
				true);
			$this->deleteDraft($previousUID);
		}

		return $newUid;
	}

	/**
	 * @param string $mailBox
	 */
	public function deleteMailbox($mailBox) {
		if ($mailBox instanceof Mailbox) {
			$mailBox = $mailBox->getFolderId();
		}
		$conn = $this->getImapConnection();
		$conn->deleteMailbox($mailBox);
		$this->mailboxes = null;
	}

	/**
	 * Lists mailboxes (folders) for this account.
	 *
	 * Lists mailboxes and also queries the server for their 'special use',
	 * eg. inbox, sent, trash, etc
	 *
	 * @param string $pattern Pattern to match mailboxes against. All by default.
	 * @return Mailbox[]
	 */
	protected function listMailboxes($pattern = '*') {
		// open the imap connection
		$conn = $this->getImapConnection();

		// if successful -> get all folders of that account
		$mailBoxes = $conn->listMailboxes($pattern, Horde_Imap_Client::MBOX_ALL,
			[
			'delimiter' => true,
			'attributes' => true,
			'special_use' => true,
			'sort' => true
		]);

		$mailboxes = [];
		foreach ($mailBoxes as $mailbox) {
			$mailboxes[] = new Mailbox($conn, $mailbox['mailbox'],
				$mailbox['attributes'], $mailbox['delimiter']);
			if ($mailbox['mailbox']->utf8 === 'INBOX') {
				$mailboxes[] = new SearchMailbox($conn, $mailbox['mailbox'],
					$mailbox['attributes'], $mailbox['delimiter']);
			}
		}

		return $mailboxes;
	}

	/**
	 * @param string $folderId
	 * @return Mailbox
	 */
	public function getMailbox($folderId) {
		$conn = $this->getImapConnection();
		$parts = explode('/', $folderId);
		if (count($parts) > 1 && $parts[1] === 'FLAGGED') {
			$mailbox = new Horde_Imap_Client_Mailbox($parts[0]);
			return new SearchMailbox($conn, $mailbox, []);
		}
		$mailbox = new Horde_Imap_Client_Mailbox($folderId);
		return new Mailbox($conn, $mailbox, []);
	}

	/**
	 * Get a list of all mailboxes in this account
	 *
	 * @return Mailbox[]
	 */
	public function getMailboxes() {
		if ($this->mailboxes === null) {
			$this->mailboxes = $this->listMailboxes();
			$this->sortMailboxes();
			$this->localizeSpecialMailboxes();
		}

		return $this->mailboxes;
	}

	/**
	 * @return array
	 */
	public function jsonSerialize() {
		return $this->account->toJson();
	}

	/**
	 * @return Horde_Mail_Transport
	 */
	public function createTransport() {
		$transport = $this->config->getSystemValue('app.mail.transport', 'smtp');
		if ($transport === 'php-mail') {
			return new Horde_Mail_Transport_Mail();
		}

		$password = $this->account->getOutboundPassword();
		$password = $this->crypto->decrypt($password);
		$params = [
			'host' => $this->account->getOutboundHost(),
			'password' => $password,
			'port' => $this->account->getOutboundPort(),
			'username' => $this->account->getOutboundUser(),
			'secure' => $this->convertSslMode($this->account->getOutboundSslMode()),
			'timeout' => (int) $this->config->getSystemValue('app.mail.smtp.timeout', 2)
		];
		if ($this->config->getSystemValue('app.mail.smtplog.enabled', false)) {
			$params['debug'] = $this->config->getSystemValue('datadirectory') . '/horde_smtp.log';
		}
		return new Horde_Mail_Transport_Smtphorde($params);
	}

	/**
	 * Lists special use folders for this account.
	 *
	 * The special uses returned are the "best" one for each special role,
	 * picked amongst the ones returned by the server, as well
	 * as the one guessed by our code.
	 *
	 * @param bool $base64_encode
	 * @return array In the form [<special use>=><folder id>, ...]
	 */
	public function getSpecialFoldersIds($base64_encode=true) {
		$folderRoles = ['inbox', 'sent', 'drafts', 'trash', 'archive', 'junk', 'flagged', 'all'];
		$specialFoldersIds = [];

		foreach ($folderRoles as $role) {
			$folders = $this->getSpecialFolder($role, true);
			$specialFoldersIds[$role] = (count($folders) === 0) ? null : $folders[0]->getFolderId();
			if ($specialFoldersIds[$role] !== null && $base64_encode === true) {
				$specialFoldersIds[$role] = base64_encode($specialFoldersIds[$role]);
			}
		}
		return $specialFoldersIds;
	}

	/**
	 * Get the "drafts" mailbox
	 *
	 * @return Mailbox The best candidate for the "drafts" inbox
	 */
	public function getDraftsFolder() {
		// check for existence
		$draftsFolder = $this->getSpecialFolder('drafts', true);
		if (count($draftsFolder) === 0) {
			// drafts folder does not exist - let's create one
			$conn = $this->getImapConnection();
			// TODO: also search for translated drafts mailboxes
			$conn->createMailbox('Drafts', [
				'special_use' => ['drafts'],
			]);
			return $this->guessBestMailBox($this->listMailboxes('Drafts'));
		}
		return $draftsFolder[0];
	}

	/**
	 * @return Mailbox|null
	 */
	public function getInbox() {
		$folders = $this->getSpecialFolder('inbox', false);
		return count($folders) > 0 ? $folders[0] : null;
	}

	/**
	 * Get the "sent mail" mailbox
	 *
	 * @return Mailbox The best candidate for the "sent mail" inbox
	 */
	public function getSentFolder() {
		//check for existence
		$sentFolders = $this->getSpecialFolder('sent', true);
		if (count($sentFolders) === 0) {
			//sent folder does not exist - let's create one
			$conn = $this->getImapConnection();
			//TODO: also search for translated sent mailboxes
			$conn->createMailbox('Sent', [
				'special_use' => ['sent'],
			]);
			return $this->guessBestMailBox($this->listMailboxes('Sent'));
		}
		return $sentFolders[0];
	}

	/**
	 * @param string $sourceFolderId
	 * @param int $messageId
	 */
	public function deleteMessage($sourceFolderId, $messageId) {
		$mb = $this->getMailbox($sourceFolderId);
		$hordeSourceMailBox = $mb->getHordeMailBox();
		// by default we will create a 'Trash' folder if no trash is found
		$trashId = "Trash";
		$createTrash = true;

		$trashFolders = $this->getSpecialFolder('trash', true);

		if (count($trashFolders) !== 0) {
			$trashId = $trashFolders[0]->getFolderId();
			$createTrash = false;
		} else {
			// no trash -> guess
			$trashes = array_filter($this->getMailboxes(), function($box) {
				/**
				 * @var Mailbox $box
				 */
				return (stripos($box->getDisplayName(), 'trash') !== false);
			});
			if (!empty($trashes)) {
				$trashId = array_values($trashes);
				$trashId = $trashId[0]->getFolderId();
				$createTrash = false;
			}
		}

		$hordeMessageIds = new Horde_Imap_Client_Ids($messageId);
		$hordeTrashMailBox = new Horde_Imap_Client_Mailbox($trashId);

		if ($sourceFolderId === $trashId) {
			$this->getImapConnection()->expunge($hordeSourceMailBox,
				array('ids' => $hordeMessageIds, 'delete' => true));

			OC::$server->getLogger()->info("Message expunged: {message} from mailbox {mailbox}",
				array('message' => $messageId, 'mailbox' => $sourceFolderId));
		} else {
			$this->getImapConnection()->copy($hordeSourceMailBox, $hordeTrashMailBox,
				array('create' => $createTrash, 'move' => true, 'ids' => $hordeMessageIds));

			OC::$server->getLogger()->info("Message moved to trash: {message} from mailbox {mailbox}",
				array('message' => $messageId, 'mailbox' => $sourceFolderId, 'app' => 'mail'));
		}
	}

	public function moveMessage($sourceFolderId, $messageId, $destFolderId) {
		$this->getImapConnection()->copy($sourceFolderId, $destFolderId, [
			'ids' => new \Horde_Imap_Client_Ids($messageId),
			'move' => true,
		]);
	}

	/**
	 * 
	 * @param int $messageId
	 */
	public function deleteDraft($messageId) {
		$draftsFolder = $this->getDraftsFolder();
		
		$draftsMailBox = new \Horde_Imap_Client_Mailbox($draftsFolder->getFolderId(), false);
		$this->getImapConnection()->expunge($draftsMailBox);
	}

	/**
	 * Get 'best' mailbox guess
	 *
	 * For now the best candidate is the one with
	 * the most messages in it.
	 *
	 * @param array $folders
	 * @return Mailbox
	 */
	protected function guessBestMailBox(array $folders) {
		$maxMessages = -1;
		$bestGuess = null;
		foreach ($folders as $folder) {
			/** @var Mailbox $folder */
			if ($folder->getTotalMessages() > $maxMessages) {
				$maxMessages = $folder->getTotalMessages();
				$bestGuess = $folder;
			}
		}
		return $bestGuess;
	}

	/**
	 * Get mailbox(es) that have the given special use role
	 *
	 * With this method we can get a list of all mailboxes that have been
	 * determined to have a specific special use role. It can also return
	 * the best candidate for this role, for situations where we want
	 * one single folder.
	 *
	 * @param string $role Special role of the folder we want to get ('sent', 'inbox', etc.)
	 * @param bool $guessBest If set to true, return only the folder with the most messages in it
	 *
	 * @return Mailbox[] if $guessBest is false, or Mailbox if $guessBest is true. Empty [] if no match.
	 */
	protected function getSpecialFolder($role, $guessBest=true) {

		$specialFolders = [];
		foreach ($this->getMailboxes() as $mailbox) {
			if ($role === $mailbox->getSpecialRole()) {
				$specialFolders[] = $mailbox;
			}
		}

		if ($guessBest === true && count($specialFolders) > 1) {
			return [$this->guessBestMailBox($specialFolders)];
		} else {
			return $specialFolders;
		}
	}

	/**
	 *  Localizes the name of the special use folders
	 *
	 *  The display name of the best candidate folder for each special use
	 *  is localized to the user's language
	 */
	protected function localizeSpecialMailboxes() {

		$l = OC::$server->getL10N('mail');
		$map = [
			// TRANSLATORS: translated mail box name
			'inbox'   => $l->t('Inbox'),
			// TRANSLATORS: translated mail box name
			'sent'    => $l->t('Sent'),
			// TRANSLATORS: translated mail box name
			'drafts'  => $l->t('Drafts'),
			// TRANSLATORS: translated mail box name
			'archive' => $l->t('Archive'),
			// TRANSLATORS: translated mail box name
			'trash'   => $l->t('Trash'),
			// TRANSLATORS: translated mail box name
			'junk'    => $l->t('Junk'),
			// TRANSLATORS: translated mail box name
			'all'     => $l->t('All'),
			// TRANSLATORS: translated mail box name
			'flagged' => $l->t('Favorites'),
		];
		$mailboxes = $this->getMailboxes();
		$specialIds = $this->getSpecialFoldersIds(false);
		foreach ($mailboxes as $i => $mailbox) {
			if (in_array($mailbox->getFolderId(), $specialIds) === true) {
				if (isset($map[$mailbox->getSpecialRole()])) {
					$translatedDisplayName = $map[$mailbox->getSpecialRole()];
					$mailboxes[$i]->setDisplayName((string)$translatedDisplayName);
				}
			}
		}
	}

	/**
	 * Sort mailboxes
	 *
	 * Sort the array of mailboxes with
	 *  - special use folders coming first in this order: all, inbox, flagged, drafts, sent, archive, junk, trash
	 *  - 'normal' folders coming after that, sorted alphabetically
	 */
	protected function sortMailboxes() {

		$mailboxes = $this->getMailboxes();
		usort($mailboxes, function($a, $b) {
			/**
			 * @var Mailbox $a
			 * @var Mailbox $b
			 */
			$roleA = $a->getSpecialRole();
			$roleB = $b->getSpecialRole();
			$specialRolesOrder = [
				'all'     => 0,
				'inbox'   => 1,
				'flagged' => 2,
				'drafts'  => 3,
				'sent'    => 4,
				'archive' => 5,
				'junk'    => 6,
				'trash'   => 7,
			];
			// if there is a flag unknown to us, we ignore it for sorting :
			// the folder will be sorted by name like any other 'normal' folder
			if (array_key_exists($roleA, $specialRolesOrder) === false) {
				$roleA = null;
			}
			if (array_key_exists($roleB, $specialRolesOrder) === false) {
				$roleB = null;
			}

			if ($roleA === null && $roleB !== null) {
				return 1;
			} elseif ($roleA !== null && $roleB === null) {
				return -1;
			} elseif ($roleA !== null && $roleB !== null) {
				if ($roleA === $roleB) {
					return strcasecmp($a->getdisplayName(), $b->getDisplayName());
				} else {
					return $specialRolesOrder[$roleA] - $specialRolesOrder[$roleB];
				}
			}
			// we get here if $roleA === null && $roleB === null
			return strcasecmp($a->getDisplayName(), $b->getDisplayName());
		});

		$this->mailboxes = $mailboxes;
	}

	/**
	 * Convert special security mode values into Horde parameters
	 *
	 * @param string $sslMode
	 * @return false|string
	 */
	protected function convertSslMode($sslMode) {
		switch ($sslMode) {
			case 'none':
				return false;
		}
		return $sslMode;
	}

	/**
<<<<<<< HEAD
	 * @throws Horde_Imap_Client_Exception
	 */
	public function reconnect() {
		$this->mailboxes = null;
		if ($this->client) {
			$this->client->close();
			$this->client = null;
		}
		$this->getImapConnection();
	}

	/**
	 * @return array
	 */
	public function getConfiguration() {
		return $this->account->toJson();
=======
	 * @param $query
	 * @return array
	 */
	public function getChangedMailboxes($query) {
		$imp = $this->getImapConnection();
		$allBoxes = $this->getMailboxes();
		$allBoxesMap = [];
		foreach ($allBoxes as $mb) {
			$allBoxesMap[$mb->getFolderId()] = $mb;
		}

		// filter non existing mailboxes
		$mailBoxNames = array_filter(array_keys($query), function($folderId) use ($allBoxesMap) {
			return isset($allBoxesMap[$folderId]);
		});

		$status = $imp->status($mailBoxNames);

		// filter for changed mailboxes
		$changedBoxes = [];
		foreach ($status as $folderId => $s) {
			$uidValidity = $query[$folderId]['uidvalidity'];
			$uidNext = $query[$folderId]['uidnext'];

			if ($uidNext === $s['uidnext'] &&
				$uidValidity === $s['uidvalidity']) {
				continue;
			}
			// get unread messages
			if (isset($allBoxesMap[$folderId])) {
				/** @var Mailbox $m */
				$m = $allBoxesMap[$folderId];
				$role = $m->getSpecialRole();
				if (is_null($role) || $role === 'inbox') {
					$newMessages = $m->getMessagesSince($uidNext, $s['uidnext']);
					// only trigger updates in case new messages are actually available
					if (!empty($newMessages)) {
						$changedBoxes[$folderId] = $m->serialize($this->getId(), $s);
						$changedBoxes[$folderId]['messages'] = $newMessages;
						$newUnreadMessages = array_filter($newMessages, function($m) {
							return $m['flags']['unseen'];
						});
						$changedBoxes[$folderId]['newUnReadCounter'] = count($newUnreadMessages);
					}
				}
			}
		}

		return $changedBoxes;
	}

	/**
>>>>>>> c819e380
	}

	/**
	 * @return string|Horde_Mail_Rfc822_List
	 */
	public function getEmail() {
		return $this->account->getEmail();
	}

	public function testConnectivity() {
		// connect to imap
		$this->getImapConnection();

		// connect to smtp
		$smtp = $this->createTransport();
		if ($smtp instanceof Horde_Mail_Transport_Smtphorde) {
			$smtp->getSMTPObject();
		}
	}

	/**
	 * Factory method for creating new messages
	 *
	 * @return IMessage
	 */
	public function newMessage() {
		return new Message();
	}

	/**
	 * Factory method for creating new reply messages
	 *
	 * @return ReplyMessage
	 */
	public function newReplyMessage() {
		return new ReplyMessage();
	}

}<|MERGE_RESOLUTION|>--- conflicted
+++ resolved
@@ -680,77 +680,6 @@
 	}
 
 	/**
-<<<<<<< HEAD
-	 * @throws Horde_Imap_Client_Exception
-	 */
-	public function reconnect() {
-		$this->mailboxes = null;
-		if ($this->client) {
-			$this->client->close();
-			$this->client = null;
-		}
-		$this->getImapConnection();
-	}
-
-	/**
-	 * @return array
-	 */
-	public function getConfiguration() {
-		return $this->account->toJson();
-=======
-	 * @param $query
-	 * @return array
-	 */
-	public function getChangedMailboxes($query) {
-		$imp = $this->getImapConnection();
-		$allBoxes = $this->getMailboxes();
-		$allBoxesMap = [];
-		foreach ($allBoxes as $mb) {
-			$allBoxesMap[$mb->getFolderId()] = $mb;
-		}
-
-		// filter non existing mailboxes
-		$mailBoxNames = array_filter(array_keys($query), function($folderId) use ($allBoxesMap) {
-			return isset($allBoxesMap[$folderId]);
-		});
-
-		$status = $imp->status($mailBoxNames);
-
-		// filter for changed mailboxes
-		$changedBoxes = [];
-		foreach ($status as $folderId => $s) {
-			$uidValidity = $query[$folderId]['uidvalidity'];
-			$uidNext = $query[$folderId]['uidnext'];
-
-			if ($uidNext === $s['uidnext'] &&
-				$uidValidity === $s['uidvalidity']) {
-				continue;
-			}
-			// get unread messages
-			if (isset($allBoxesMap[$folderId])) {
-				/** @var Mailbox $m */
-				$m = $allBoxesMap[$folderId];
-				$role = $m->getSpecialRole();
-				if (is_null($role) || $role === 'inbox') {
-					$newMessages = $m->getMessagesSince($uidNext, $s['uidnext']);
-					// only trigger updates in case new messages are actually available
-					if (!empty($newMessages)) {
-						$changedBoxes[$folderId] = $m->serialize($this->getId(), $s);
-						$changedBoxes[$folderId]['messages'] = $newMessages;
-						$newUnreadMessages = array_filter($newMessages, function($m) {
-							return $m['flags']['unseen'];
-						});
-						$changedBoxes[$folderId]['newUnReadCounter'] = count($newUnreadMessages);
-					}
-				}
-			}
-		}
-
-		return $changedBoxes;
-	}
-
-	/**
->>>>>>> c819e380
 	}
 
 	/**
