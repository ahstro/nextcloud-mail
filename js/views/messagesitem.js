/**
 * Mail
 *
 * This file is licensed under the Affero General Public License version 3 or
 * later. See the COPYING file.
 *
 * @author Christoph Wurst <christoph@winzerhof-wurst.at>
 * @copyright Christoph Wurst 2015, 2016
 */

define(function(require) {
	'use strict';

	var $ = require('jquery');
	var _ = require('underscore');
	var Handlebars = require('handlebars');
	var Marionette = require('marionette');
	var Radio = require('radio');
	var MessageTemplate = require('text!templates/message-list-item.html');

	return Marionette.View.extend({
		template: Handlebars.compile(MessageTemplate),
		ui: {
			iconDelete: '.action.delete',
			star: '.star'
		},
		events: {
			'click .action.delete': 'deleteMessage',
			'click .mail-message-header': 'openMessage',
			'click .star': 'toggleMessageStar'
		},
		modelEvents: {
			change: 'render'
		},
		serializeModel: function() {
			var json = this.model.toJSON();
			json.isUnified = require('state').currentAccount.get('isUnified');
			return json;
		},
		onRender: function() {
			// Get rid of that pesky wrapping-div.
			// Assumes 1 child element present in template.
			this.$el = this.$el.children();
			// Unwrap the element to prevent infinitely
			// nesting elements during re-render.
			this.$el.unwrap();
			this.setElement(this.$el);

			var displayName = this.model.get('from');
			// Don't show any placeholder if 'from' isn't set
			if (displayName) {
				_.each(this.$el.find('.avatar'), function(a) {
					$(a).height('32px');
					$(a).imageplaceholder(displayName, displayName);
				});
			}

			var _this = this;
			var dragScope = 'folder-' + this.model.folder.account.get('accountId');
			this.$el.draggable({
				appendTo: '#content-wrapper',
				scope: dragScope,
				helper: function() {
					var el = $('<div class="icon-mail"></div>');
					el.data('folderId', _this.model.folder.get('id'));
					el.data('messageId', _this.model.get('id'));
					return el;
				},
				cursorAt: {
					top: -5,
					left: -5
				},
				revert: 'invalid'
			});

			$('.action.delete').tooltip({placement: 'left'});
		},
		toggleMessageStar: function(event) {
			event.stopPropagation();

			var starred = this.model.get('flags').get('flagged');

			// directly change star state in the interface for quick feedback
			if (starred) {
				this.getUI('star')
						.removeClass('icon-starred')
						.addClass('icon-star');
			} else {
				this.getUI('star')
						.removeClass('icon-star')
						.addClass('icon-starred');
			}

			Radio.message.trigger('flag', this.model, 'flagged', !starred);
		},
		openMessage: function(event) {
			event.stopPropagation();
			$('#mail-message').removeClass('hidden-mobile');
<<<<<<< HEAD
			var folder = this.model.folder;
			var account = folder.account;
=======
			// make sure message is marked as read when clicked on it
			Radio.ui.trigger('messagesview:messageflag:set', this.model.id, 'unseen', false);
			var account = require('state').currentAccount;
			var folder = require('state').currentFolder;
>>>>>>> 59dafae5
			Radio.message.trigger('load', account, folder, this.model, {
				force: true
			});
		},
		deleteMessage: function(event) {
			event.stopPropagation();
			var thisModel = this.model;
			this.getUI('iconDelete').removeClass('icon-delete').addClass('icon-loading-small');
			$('.tooltip').remove();

			var folder = this.model.folder;
			var account = folder.account;
			var count = folder.get('total');
			folder.set('total', count - 1);

			var thisModelCollection = thisModel.collection;
			var index = thisModelCollection.indexOf(thisModel);
			// Select previous or first
			if (index === 0) {
				index = 1;
			} else {
				index = index - 1;
			}
			var nextMessage = thisModelCollection.at(index);
			if (require('state').currentMessage && require('state').currentMessage.get('id') === thisModel.id) {
				if (nextMessage) {
					Radio.message.trigger('load', account, folder, nextMessage);
				}
			}

			this.$el.addClass('transparency').slideUp(function() {
				$('.tooltip').remove();
				thisModelCollection.remove(thisModel);

				// manually trigger mouseover event for current mouse position
				// in order to create a tooltip for the next message if needed
				if (event.clientX) {
					$(document.elementFromPoint(event.clientX, event.clientY)).trigger('mouseover');
				}
			});

			// really delete the message
			Radio.message.request('delete', account, folder, this.model).catch(function() {
				// TODO: move to controller
				Radio.ui.trigger('error:show', t('mail', 'Error while deleting message.'));

				// Restore counter
				count = folder.get('total');
				folder.set('total', count + 1);

				// Add the message to the collection again
				folder.addMessage(this.model);
			});
		}
	});
});<|MERGE_RESOLUTION|>--- conflicted
+++ resolved
@@ -96,15 +96,8 @@
 		openMessage: function(event) {
 			event.stopPropagation();
 			$('#mail-message').removeClass('hidden-mobile');
-<<<<<<< HEAD
-			var folder = this.model.folder;
-			var account = folder.account;
-=======
 			// make sure message is marked as read when clicked on it
-			Radio.ui.trigger('messagesview:messageflag:set', this.model.id, 'unseen', false);
-			var account = require('state').currentAccount;
-			var folder = require('state').currentFolder;
->>>>>>> 59dafae5
+			Radio.message.trigger('flag', this.message, 'unseen', false);
 			Radio.message.trigger('load', account, folder, this.model, {
 				force: true
 			});
