--- conflicted
+++ resolved
@@ -1,14 +1,7 @@
 <template>
-<<<<<<< HEAD
 	<AppContent app-name="mail"
 				v-shortkey.once="['c']"
 				@shortkey.native="onNewMessage">
-=======
-	<div id="content"
-		 class="app-mail"
-		 v-shortkey.once="['c']"
-		 @shortkey="onNewMessage">
->>>>>>> 5a46679d
 		<Loading v-if="loading" :hint="t('mail', 'Loading your accounts')"/>
 		<template v-else>
 			<template slot="navigation">
