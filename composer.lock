{
    "_readme": [
        "This file locks the dependencies of your project to a known state",
        "Read more about it at https://getcomposer.org/doc/01-basic-usage.md#installing-dependencies",
        "This file is @generated automatically"
    ],
<<<<<<< HEAD
    "content-hash": "9bc65325a27f92cd23798c06685c78cc",
=======
    "content-hash": "18c72fe38d76ba0735134fa2ee2863b4",
>>>>>>> 4f46d654
    "packages": [
        {
            "name": "arthurhoaro/favicon",
            "version": "v1.2.2",
            "source": {
                "type": "git",
                "url": "https://github.com/ArthurHoaro/favicon.git",
                "reference": "50fd2a0f984db13948a69ab120451e03e41979fa"
            },
            "dist": {
                "type": "zip",
                "url": "https://api.github.com/repos/ArthurHoaro/favicon/zipball/50fd2a0f984db13948a69ab120451e03e41979fa",
                "reference": "50fd2a0f984db13948a69ab120451e03e41979fa",
                "shasum": ""
            },
            "require": {
                "php": ">=5.3.3"
            },
            "require-dev": {
                "phpunit/phpunit": "~4.8",
                "weew/helpers-filesystem": "~1.0"
            },
            "type": "library",
            "autoload": {
                "psr-4": {
                    "Favicon\\": "src/Favicon/"
                }
            },
            "notification-url": "https://packagist.org/downloads/",
            "license": [
                "Apache-2.0"
            ],
            "authors": [
                {
                    "name": "Chris Shiflett",
                    "homepage": "http://shiflett.org/"
                },
                {
                    "name": "Arthur Hoaro",
                    "homepage": "http://hoa.ro"
                }
            ],
            "description": "PHP Library used to discover favicon from given URL",
            "homepage": "https://github.com/ArthurHoaro/favicon",
            "keywords": [
                "favicon",
                "finder",
                "icon"
            ],
            "time": "2018-09-08T09:37:54+00:00"
        },
        {
            "name": "cerdic/css-tidy",
            "version": "v1.5.7",
            "source": {
                "type": "git",
                "url": "https://github.com/Cerdic/CSSTidy.git",
                "reference": "226bca013a4dc58b6471931564c6b568af2b66e9"
            },
            "dist": {
                "type": "zip",
                "url": "https://api.github.com/repos/Cerdic/CSSTidy/zipball/226bca013a4dc58b6471931564c6b568af2b66e9",
                "reference": "226bca013a4dc58b6471931564c6b568af2b66e9",
                "shasum": ""
            },
            "require-dev": {
                "pear/text_diff": "^1.2",
                "simpletest/simpletest": "^1.1"
            },
            "type": "library",
            "autoload": {
                "classmap": [
                    "class.csstidy_optimise.php",
                    "class.csstidy_print.php",
                    "class.csstidy.php"
                ]
            },
            "notification-url": "https://packagist.org/downloads/",
            "license": [
                "LGPL-2.1-or-later"
            ],
            "authors": [
                {
                    "name": "Cédric MORIN",
                    "email": "changeme@mailinator.com"
                }
            ],
            "description": "CSSTidy is a CSS minifier",
            "time": "2018-04-10T09:09:46+00:00"
        },
        {
            "name": "ezyang/htmlpurifier",
            "version": "v4.10.0",
            "source": {
                "type": "git",
                "url": "https://github.com/ezyang/htmlpurifier.git",
                "reference": "d85d39da4576a6934b72480be6978fb10c860021"
            },
            "dist": {
                "type": "zip",
                "url": "https://api.github.com/repos/ezyang/htmlpurifier/zipball/d85d39da4576a6934b72480be6978fb10c860021",
                "reference": "d85d39da4576a6934b72480be6978fb10c860021",
                "shasum": ""
            },
            "require": {
                "php": ">=5.2"
            },
            "require-dev": {
                "simpletest/simpletest": "^1.1"
            },
            "type": "library",
            "autoload": {
                "psr-0": {
                    "HTMLPurifier": "library/"
                },
                "files": [
                    "library/HTMLPurifier.composer.php"
                ]
            },
            "notification-url": "https://packagist.org/downloads/",
            "license": [
                "LGPL"
            ],
            "authors": [
                {
                    "name": "Edward Z. Yang",
                    "email": "admin@htmlpurifier.org",
                    "homepage": "http://ezyang.com"
                }
            ],
            "description": "Standards compliant HTML filter written in PHP",
            "homepage": "http://htmlpurifier.org/",
            "keywords": [
                "html"
            ],
            "time": "2018-02-23T01:58:20+00:00"
        },
        {
            "name": "gravatarphp/gravatar",
            "version": "v1.0.0",
            "source": {
                "type": "git",
                "url": "https://github.com/gravatarphp/gravatar.git",
                "reference": "21b760c50bcdddd8e65d3a4b3981b7ec9b3d44aa"
            },
            "dist": {
                "type": "zip",
                "url": "https://api.github.com/repos/gravatarphp/gravatar/zipball/21b760c50bcdddd8e65d3a4b3981b7ec9b3d44aa",
                "reference": "21b760c50bcdddd8e65d3a4b3981b7ec9b3d44aa",
                "shasum": ""
            },
            "require": {
                "php": ">=5.4"
            },
            "require-dev": {
                "friendsofphp/php-cs-fixer": "^1.11",
                "henrikbjorn/phpspec-code-coverage": "^2.0",
                "phpspec/phpspec": "^2.5",
                "sllh/php-cs-fixer-styleci-bridge": "^2.0"
            },
            "type": "library",
            "extra": {
                "branch-alias": {
                    "dev-master": "1.0-dev"
                }
            },
            "autoload": {
                "psr-4": {
                    "Gravatar\\": "src/"
                }
            },
            "notification-url": "https://packagist.org/downloads/",
            "license": [
                "MIT"
            ],
            "authors": [
                {
                    "name": "Márk Sági-Kazár",
                    "email": "mark.sagikazar@gmail.com"
                }
            ],
            "description": "Gravatar URL builder which is most commonly called as a Gravatar library",
            "homepage": "http://gravatarphp.com",
            "keywords": [
                "avatar",
                "gravatar",
                "image",
                "profile"
            ],
            "time": "2016-06-25T11:20:11+00:00"
        },
        {
            "name": "kwi/urllinker",
            "version": "dev-default",
            "source": {
                "type": "hg",
                "url": "https://bitbucket.org/kwi/urllinker",
                "reference": "b5e097f03963454b4e8f32581265c8e57c3409e6"
            },
            "dist": {
                "type": "zip",
                "url": "https://bitbucket.org/kwi/urllinker/get/b5e097f03963454b4e8f32581265c8e57c3409e6.zip",
                "reference": "b5e097f03963454b4e8f32581265c8e57c3409e6",
                "shasum": ""
            },
            "require": {
                "php": ">=5.3"
            },
            "type": "library",
            "autoload": {
                "psr-4": {
                    "Kwi\\": "lib"
                },
                "files": [
                    "UrlLinker.php"
                ]
            },
            "notification-url": "https://packagist.org/downloads/",
            "license": [
                "CC0-1.0"
            ],
            "authors": [
                {
                    "name": "Søren Løvborg",
                    "role": "Developer"
                },
                {
                    "name": "Dawid Nowak",
                    "email": "code@dnowak.pl",
                    "role": "Developer"
                }
            ],
            "description": "Autolink URLs in text or html",
            "homepage": "http://www.kwi.dk/projects/php/UrlLinker/",
            "time": "2014-12-28T22:05:00+00:00"
        },
        {
            "name": "pear-pear.horde.org/Horde_Crypt_Blowfish",
            "version": "1.1.2",
            "dist": {
                "type": "file",
                "url": "https://pear.horde.org/get/Horde_Crypt_Blowfish-1.1.2.tgz",
                "reference": null,
                "shasum": null
            },
            "require": {
                "pear-pear.horde.org/horde_exception": "<3.0.0.0",
                "pear-pear.horde.org/horde_support": "<3.0.0.0",
                "php": "<8.0.0.0"
            },
            "replace": {
                "pear-horde/horde_crypt_blowfish": "== 1.1.2.0"
            },
            "type": "pear-library",
            "autoload": {
                "classmap": [
                    ""
                ]
            },
            "include-path": [
                "/"
            ],
            "license": [
                "LGPL-2.1"
            ],
            "description": "Provides blowfish encryption/decryption for PHP string data."
        },
        {
            "name": "pear-pear.horde.org/Horde_Date",
            "version": "2.4.1",
            "dist": {
                "type": "file",
                "url": "https://pear.horde.org/get/Horde_Date-2.4.1.tgz",
                "reference": null,
                "shasum": null
            },
            "require": {
                "pear-pear.horde.org/horde_exception": "<3.0.0.0",
                "pear-pear.horde.org/horde_nls": "<3.0.0.0",
                "pear-pear.horde.org/horde_translation": "<3.0.0.0",
                "php": "<8.0.0.0"
            },
            "replace": {
                "pear-horde/horde_date": "== 2.4.1.0"
            },
            "type": "pear-library",
            "autoload": {
                "classmap": [
                    ""
                ]
            },
            "include-path": [
                "/"
            ],
            "license": [
                "LGPL-2.1"
            ],
            "description": "Package for creating and manipulating dates."
        },
        {
            "name": "pear-pear.horde.org/Horde_Exception",
            "version": "2.0.8",
            "dist": {
                "type": "file",
                "url": "https://pear.horde.org/get/Horde_Exception-2.0.8.tgz",
                "reference": null,
                "shasum": null
            },
            "require": {
                "pear-pear.horde.org/horde_translation": "<3.0.0.0",
                "php": "<8.0.0.0"
            },
            "replace": {
                "pear-horde/horde_exception": "== 2.0.8.0"
            },
            "type": "pear-library",
            "autoload": {
                "classmap": [
                    ""
                ]
            },
            "include-path": [
                "/"
            ],
            "license": [
                "LGPL-2.1"
            ],
            "description": "This class provides the default exception handlers for the Horde Application Framework."
        },
        {
            "name": "pear-pear.horde.org/Horde_Idna",
            "version": "1.1.1",
            "dist": {
                "type": "file",
                "url": "https://pear.horde.org/get/Horde_Idna-1.1.1.tgz",
                "reference": null,
                "shasum": null
            },
            "require": {
                "pear-pear.horde.org/horde_exception": "<3.0.0.0",
                "pear-pear.horde.org/horde_util": "<3.0.0.0",
                "php": "<8.0.0.0"
            },
            "replace": {
                "pear-horde/horde_idna": "== 1.1.1.0"
            },
            "type": "pear-library",
            "autoload": {
                "classmap": [
                    ""
                ]
            },
            "include-path": [
                "/"
            ],
            "license": [
                "BSD-2-Clause"
            ],
            "description": "Normalized access to various backends providing IDNA (Internationalized Domain Names in Applications) support."
        },
        {
            "name": "pear-pear.horde.org/Horde_Imap_Client",
            "version": "2.29.16",
            "dist": {
                "type": "file",
                "url": "https://pear.horde.org/get/Horde_Imap_Client-2.29.16.tgz",
                "reference": null,
                "shasum": null
            },
            "require": {
                "ext-hash": "*",
                "ext-json": "*",
                "pear-pear.horde.org/horde_exception": "<3.0.0.0",
                "pear-pear.horde.org/horde_mail": "<3.0.0.0",
                "pear-pear.horde.org/horde_mime": "<3.0.0.0",
                "pear-pear.horde.org/horde_secret": "<3.0.0.0",
                "pear-pear.horde.org/horde_socket_client": "<3.0.0.0",
                "pear-pear.horde.org/horde_stream": "<2.0.0.0",
                "pear-pear.horde.org/horde_stream_filter": "<3.0.0.0",
                "pear-pear.horde.org/horde_translation": "<3.0.0.0",
                "pear-pear.horde.org/horde_util": "<3.0.0.0",
                "php": "<8.0.0.0"
            },
            "replace": {
                "pear-horde/horde_imap_client": "== 2.29.16.0"
            },
            "type": "pear-library",
            "autoload": {
                "classmap": [
                    ""
                ]
            },
            "include-path": [
                "/"
            ],
            "license": [
                "LGPL-2.1"
            ],
            "description": "Interface to access IMAP4rev1 (RFC 3501) mail servers. Also supports connections to POP3 (STD 53/RFC 1939)."
        },
        {
            "name": "pear-pear.horde.org/Horde_ListHeaders",
            "version": "1.2.5",
            "dist": {
                "type": "file",
                "url": "https://pear.horde.org/get/Horde_ListHeaders-1.2.5.tgz",
                "reference": null,
                "shasum": null
            },
            "require": {
                "pear-pear.horde.org/horde_mail": "<3.0.0.0",
                "pear-pear.horde.org/horde_translation": "<3.0.0.0",
                "pear-pear.horde.org/horde_util": "<3.0.0.0",
                "php": "<8.0.0.0"
            },
            "replace": {
                "pear-horde/horde_listheaders": "== 1.2.5.0"
            },
            "type": "pear-library",
            "autoload": {
                "classmap": [
                    ""
                ]
            },
            "include-path": [
                "/"
            ],
            "license": [
                "LGPL-2.1"
            ],
            "description": "The Horde_ListHeaders library parses Mailing List Headers as defined in RFC 2369 & RFC 2919."
        },
        {
            "name": "pear-pear.horde.org/Horde_Mail",
            "version": "2.6.4",
            "dist": {
                "type": "file",
                "url": "https://pear.horde.org/get/Horde_Mail-2.6.4.tgz",
                "reference": null,
                "shasum": null
            },
            "require": {
                "pear-pear.horde.org/horde_exception": "<3.0.0.0",
                "pear-pear.horde.org/horde_idna": "<2.0.0.0",
                "pear-pear.horde.org/horde_mime": "<3.0.0.0",
                "pear-pear.horde.org/horde_stream_filter": "<3.0.0.0",
                "pear-pear.horde.org/horde_translation": "<3.0.0.0",
                "pear-pear.horde.org/horde_util": "<3.0.0.0",
                "php": "<8.0.0.0"
            },
            "replace": {
                "pear-horde/horde_mail": "== 2.6.4.0"
            },
            "type": "pear-library",
            "autoload": {
                "classmap": [
                    ""
                ]
            },
            "include-path": [
                "/"
            ],
            "license": [
                "BSD-2-Clause"
            ],
            "description": "Provides interfaces for sending e-mail messages and parsing e-mail addresses."
        },
        {
            "name": "pear-pear.horde.org/Horde_Mime",
            "version": "2.11.0",
            "dist": {
                "type": "file",
                "url": "https://pear.horde.org/get/Horde_Mime-2.11.0.tgz",
                "reference": null,
                "shasum": null
            },
            "require": {
                "pear-pear.horde.org/horde_exception": "<3.0.0.0",
                "pear-pear.horde.org/horde_listheaders": "<2.0.0.0",
                "pear-pear.horde.org/horde_mail": "<3.0.0.0",
                "pear-pear.horde.org/horde_stream": "<2.0.0.0",
                "pear-pear.horde.org/horde_stream_filter": "<3.0.0.0",
                "pear-pear.horde.org/horde_support": "<3.0.0.0",
                "pear-pear.horde.org/horde_text_flowed": "<3.0.0.0",
                "pear-pear.horde.org/horde_translation": "<3.0.0.0",
                "pear-pear.horde.org/horde_util": "<3.0.0.0",
                "php": "<8.0.0.0"
            },
            "replace": {
                "pear-horde/horde_mime": "== 2.11.0.0"
            },
            "type": "pear-library",
            "autoload": {
                "classmap": [
                    ""
                ]
            },
            "include-path": [
                "/"
            ],
            "license": [
                "LGPL-2.1"
            ],
            "description": "Provides methods for dealing with Multipurpose Internet Mail Extensions (MIME) features (RFC 2045/2046/2047)."
        },
        {
            "name": "pear-pear.horde.org/Horde_Nls",
            "version": "2.2.1",
            "dist": {
                "type": "file",
                "url": "https://pear.horde.org/get/Horde_Nls-2.2.1.tgz",
                "reference": null,
                "shasum": null
            },
            "require": {
                "pear-pear.horde.org/horde_translation": "<3.0.0.0",
                "pear-pear.horde.org/horde_util": "<3.0.0.0",
                "php": "<8.0.0.0"
            },
            "replace": {
                "pear-horde/horde_nls": "== 2.2.1.0"
            },
            "type": "pear-library",
            "autoload": {
                "classmap": [
                    ""
                ]
            },
            "include-path": [
                "/"
            ],
            "license": [
                "LGPL-2.1"
            ],
            "description": "Common methods for handling language data, timezones, and hostname->country lookups."
        },
        {
            "name": "pear-pear.horde.org/Horde_Secret",
            "version": "2.0.6",
            "dist": {
                "type": "file",
                "url": "https://pear.horde.org/get/Horde_Secret-2.0.6.tgz",
                "reference": null,
                "shasum": null
            },
            "require": {
                "ext-hash": "*",
                "pear-pear.horde.org/horde_crypt_blowfish": "<2.0.0.0",
                "pear-pear.horde.org/horde_exception": "<3.0.0.0",
                "pear-pear.horde.org/horde_support": "<3.0.0.0",
                "php": "<8.0.0.0"
            },
            "replace": {
                "pear-horde/horde_secret": "== 2.0.6.0"
            },
            "type": "pear-library",
            "autoload": {
                "classmap": [
                    ""
                ]
            },
            "include-path": [
                "/"
            ],
            "license": [
                "LGPL-2.1"
            ],
            "description": "An API for encrypting and decrypting small pieces of data with the use of a shared key."
        },
        {
            "name": "pear-pear.horde.org/Horde_Smtp",
            "version": "1.9.5",
            "dist": {
                "type": "file",
                "url": "https://pear.horde.org/get/Horde_Smtp-1.9.5.tgz",
                "reference": null,
                "shasum": null
            },
            "require": {
                "pear-pear.horde.org/horde_exception": "<3.0.0.0",
                "pear-pear.horde.org/horde_mail": "<3.0.0.0",
                "pear-pear.horde.org/horde_socket_client": "<3.0.0.0",
                "pear-pear.horde.org/horde_support": "<3.0.0.0",
                "pear-pear.horde.org/horde_translation": "<3.0.0.0",
                "pear-pear.horde.org/horde_util": "<3.0.0.0",
                "php": "<8.0.0.0"
            },
            "replace": {
                "pear-horde/horde_smtp": "== 1.9.5.0"
            },
            "type": "pear-library",
            "autoload": {
                "classmap": [
                    ""
                ]
            },
            "include-path": [
                "/"
            ],
            "license": [
                "LGPL-2.1"
            ],
            "description": "Provides interfaces for connecting to a SMTP (RFC 5321) server to send e-mail messages."
        },
        {
            "name": "pear-pear.horde.org/Horde_Socket_Client",
            "version": "2.1.2",
            "dist": {
                "type": "file",
                "url": "https://pear.horde.org/get/Horde_Socket_Client-2.1.2.tgz",
                "reference": null,
                "shasum": null
            },
            "require": {
                "pear-pear.horde.org/horde_exception": "<3.0.0.0",
                "php": "<8.0.0.0"
            },
            "replace": {
                "pear-horde/horde_socket_client": "== 2.1.2.0"
            },
            "type": "pear-library",
            "autoload": {
                "classmap": [
                    ""
                ]
            },
            "include-path": [
                "/"
            ],
            "license": [
                "LGPL-2.1"
            ],
            "description": "Provides abstract class for use in creating PHP network socket clients."
        },
        {
            "name": "pear-pear.horde.org/Horde_Stream",
            "version": "1.6.3",
            "dist": {
                "type": "file",
                "url": "https://pear.horde.org/get/Horde_Stream-1.6.3.tgz",
                "reference": null,
                "shasum": null
            },
            "require": {
                "pear-pear.horde.org/horde_exception": "<3.0.0.0",
                "php": "<8.0.0.0"
            },
            "replace": {
                "pear-horde/horde_stream": "== 1.6.3.0"
            },
            "type": "pear-library",
            "autoload": {
                "classmap": [
                    ""
                ]
            },
            "include-path": [
                "/"
            ],
            "license": [
                "LGPL-2.1"
            ],
            "description": "An object-oriented interface to assist in creating and storing PHP stream resources, and to provide utility methods to access and manipulate the stream contents."
        },
        {
            "name": "pear-pear.horde.org/Horde_Stream_Filter",
            "version": "2.0.4",
            "dist": {
                "type": "file",
                "url": "https://pear.horde.org/get/Horde_Stream_Filter-2.0.4.tgz",
                "reference": null,
                "shasum": null
            },
            "require": {
                "php": "<8.0.0.0"
            },
            "replace": {
                "pear-horde/horde_stream_filter": "== 2.0.4.0"
            },
            "type": "pear-library",
            "autoload": {
                "classmap": [
                    ""
                ]
            },
            "include-path": [
                "/"
            ],
            "license": [
                "LGPL-2.1"
            ],
            "description": "A collection of various stream filters."
        },
        {
            "name": "pear-pear.horde.org/Horde_Stream_Wrapper",
            "version": "2.1.4",
            "dist": {
                "type": "file",
                "url": "https://pear.horde.org/get/Horde_Stream_Wrapper-2.1.4.tgz",
                "reference": null,
                "shasum": null
            },
            "require": {
                "php": "<8.0.0.0"
            },
            "replace": {
                "pear-horde/horde_stream_wrapper": "== 2.1.4.0"
            },
            "type": "pear-library",
            "autoload": {
                "classmap": [
                    ""
                ]
            },
            "include-path": [
                "/"
            ],
            "license": [
                "BSD-2-Clause"
            ],
            "description": "A collection of stream wrappers."
        },
        {
            "name": "pear-pear.horde.org/Horde_Support",
            "version": "2.2.0",
            "dist": {
                "type": "file",
                "url": "https://pear.horde.org/get/Horde_Support-2.2.0.tgz",
                "reference": null,
                "shasum": null
            },
            "require": {
                "pear-pear.horde.org/horde_exception": "<3.0.0.0",
                "pear-pear.horde.org/horde_stream_wrapper": "<3.0.0.0",
                "pear-pear.horde.org/horde_util": "<3.0.0.0",
                "php": "<8.0.0.0"
            },
            "replace": {
                "pear-horde/horde_support": "== 2.2.0.0"
            },
            "type": "pear-library",
            "autoload": {
                "classmap": [
                    ""
                ]
            },
            "include-path": [
                "/"
            ],
            "license": [
                "BSD-2-Clause"
            ],
            "description": "Support classes not tied to Horde but is used by it. These classes can be used outside of Horde as well."
        },
        {
            "name": "pear-pear.horde.org/Horde_Text_Filter",
            "version": "2.3.5",
            "dist": {
                "type": "file",
                "url": "https://pear.horde.org/get/Horde_Text_Filter-2.3.5.tgz",
                "reference": null,
                "shasum": null
            },
            "require": {
                "pear-pear.horde.org/horde_exception": "<3.0.0.0",
                "pear-pear.horde.org/horde_idna": "<2.0.0.0",
                "pear-pear.horde.org/horde_util": "<3.0.0.0",
                "php": "<8.0.0.0"
            },
            "replace": {
                "pear-horde/horde_text_filter": "== 2.3.5.0"
            },
            "type": "pear-library",
            "autoload": {
                "classmap": [
                    ""
                ]
            },
            "include-path": [
                "/"
            ],
            "license": [
                "LGPL-2.1"
            ],
            "description": "Common methods for fitering and converting text."
        },
        {
            "name": "pear-pear.horde.org/Horde_Text_Flowed",
            "version": "2.0.3",
            "dist": {
                "type": "file",
                "url": "https://pear.horde.org/get/Horde_Text_Flowed-2.0.3.tgz",
                "reference": null,
                "shasum": null
            },
            "require": {
                "pear-pear.horde.org/horde_util": "<3.0.0.0",
                "php": "<8.0.0.0"
            },
            "replace": {
                "pear-horde/horde_text_flowed": "== 2.0.3.0"
            },
            "type": "pear-library",
            "autoload": {
                "classmap": [
                    ""
                ]
            },
            "include-path": [
                "/"
            ],
            "license": [
                "LGPL-2.1"
            ],
            "description": "The Horde_Text_Flowed:: class provides common methods for manipulating text using the encoding described in RFC 3676 ('flowed' text)."
        },
        {
            "name": "pear-pear.horde.org/Horde_Translation",
            "version": "2.2.2",
            "dist": {
                "type": "file",
                "url": "https://pear.horde.org/get/Horde_Translation-2.2.2.tgz",
                "reference": null,
                "shasum": null
            },
            "require": {
                "php": "<8.0.0.0"
            },
            "replace": {
                "pear-horde/horde_translation": "== 2.2.2.0"
            },
            "type": "pear-library",
            "autoload": {
                "classmap": [
                    ""
                ]
            },
            "include-path": [
                "/"
            ],
            "license": [
                "LGPL-2.1"
            ],
            "description": "Translation wrappers."
        },
        {
            "name": "pear-pear.horde.org/Horde_Util",
            "version": "2.5.8",
            "dist": {
                "type": "file",
                "url": "https://pear.horde.org/get/Horde_Util-2.5.8.tgz",
                "reference": null,
                "shasum": null
            },
            "require": {
                "ext-dom": "*",
                "php": "<8.0.0.0"
            },
            "replace": {
                "pear-horde/horde_util": "== 2.5.8.0"
            },
            "type": "pear-library",
            "autoload": {
                "classmap": [
                    ""
                ]
            },
            "include-path": [
                "/"
            ],
            "license": [
                "LGPL-2.1"
            ],
            "description": "These classes provide functionality useful for all kind of applications."
        }
    ],
    "packages-dev": [
        {
            "name": "christophwurst/nextcloud",
            "version": "dev-stable15",
            "source": {
                "type": "git",
                "url": "https://github.com/ChristophWurst/nextcloud_composer.git",
                "reference": "b9945622a4e5524f5b6bf6d651f94ff7d4d8f8d9"
            },
            "dist": {
                "type": "zip",
                "url": "https://api.github.com/repos/ChristophWurst/nextcloud_composer/zipball/b9945622a4e5524f5b6bf6d651f94ff7d4d8f8d9",
                "reference": "b9945622a4e5524f5b6bf6d651f94ff7d4d8f8d9",
                "shasum": ""
            },
            "require": {
                "php": "^7.0"
            },
            "type": "library",
            "extra": {
                "branch-alias": {
                    "dev-master": "15.0.0-dev"
                }
            },
            "notification-url": "https://packagist.org/downloads/",
            "license": [
                "AGPL-3.0-or-later"
            ],
            "authors": [
                {
                    "name": "Christoph Wurst",
                    "email": "christoph@winzerhof-wurst.at"
                }
            ],
            "description": "Composer package containing Nextcloud's public API (classes, interfaces)",
            "time": "2018-11-16T08:23:46+00:00"
        },
        {
            "name": "christophwurst/nextcloud_testing",
            "version": "0.5.1",
            "source": {
                "type": "git",
                "url": "https://github.com/ChristophWurst/nextcloud_testing.git",
                "reference": "da0843cbd60f2e9e6bc462e78e09e4cf979f1c75"
            },
            "dist": {
                "type": "zip",
                "url": "https://api.github.com/repos/ChristophWurst/nextcloud_testing/zipball/da0843cbd60f2e9e6bc462e78e09e4cf979f1c75",
                "reference": "da0843cbd60f2e9e6bc462e78e09e4cf979f1c75",
                "shasum": ""
            },
            "require": {
                "facebook/webdriver": "^1.6",
                "phpunit/phpunit": "^6.5"
            },
            "require-dev": {
                "christophwurst/nextcloud": "^14.0"
            },
            "type": "library",
            "autoload": {
                "psr-4": {
                    "ChristophWurst\\Nextcloud\\Testing\\": "/"
                }
            },
            "notification-url": "https://packagist.org/downloads/",
            "license": [
                "MIT"
            ],
            "authors": [
                {
                    "name": "Christoph Wurst",
                    "email": "christoph@winzerhof-wurst.at"
                }
            ],
            "description": "Simple and fast unit and integration testing framework for Nextcloud, based on PHPUnit",
            "time": "2018-09-18T08:38:33+00:00"
        },
        {
            "name": "doctrine/instantiator",
            "version": "1.0.5",
            "source": {
                "type": "git",
                "url": "https://github.com/doctrine/instantiator.git",
                "reference": "8e884e78f9f0eb1329e445619e04456e64d8051d"
            },
            "dist": {
                "type": "zip",
                "url": "https://api.github.com/repos/doctrine/instantiator/zipball/8e884e78f9f0eb1329e445619e04456e64d8051d",
                "reference": "8e884e78f9f0eb1329e445619e04456e64d8051d",
                "shasum": ""
            },
            "require": {
                "php": ">=5.3,<8.0-DEV"
            },
            "require-dev": {
                "athletic/athletic": "~0.1.8",
                "ext-pdo": "*",
                "ext-phar": "*",
                "phpunit/phpunit": "~4.0",
                "squizlabs/php_codesniffer": "~2.0"
            },
            "type": "library",
            "extra": {
                "branch-alias": {
                    "dev-master": "1.0.x-dev"
                }
            },
            "autoload": {
                "psr-4": {
                    "Doctrine\\Instantiator\\": "src/Doctrine/Instantiator/"
                }
            },
            "notification-url": "https://packagist.org/downloads/",
            "license": [
                "MIT"
            ],
            "authors": [
                {
                    "name": "Marco Pivetta",
                    "email": "ocramius@gmail.com",
                    "homepage": "http://ocramius.github.com/"
                }
            ],
            "description": "A small, lightweight utility to instantiate objects in PHP without invoking their constructors",
            "homepage": "https://github.com/doctrine/instantiator",
            "keywords": [
                "constructor",
                "instantiate"
            ],
            "time": "2015-06-14T21:17:01+00:00"
        },
        {
            "name": "facebook/webdriver",
            "version": "1.6.0",
            "source": {
                "type": "git",
                "url": "https://github.com/facebook/php-webdriver.git",
                "reference": "bd8c740097eb9f2fc3735250fc1912bc811a954e"
            },
            "dist": {
                "type": "zip",
                "url": "https://api.github.com/repos/facebook/php-webdriver/zipball/bd8c740097eb9f2fc3735250fc1912bc811a954e",
                "reference": "bd8c740097eb9f2fc3735250fc1912bc811a954e",
                "shasum": ""
            },
            "require": {
                "ext-curl": "*",
                "ext-json": "*",
                "ext-mbstring": "*",
                "ext-zip": "*",
                "php": "^5.6 || ~7.0",
                "symfony/process": "^2.8 || ^3.1 || ^4.0"
            },
            "require-dev": {
                "friendsofphp/php-cs-fixer": "^2.0",
                "jakub-onderka/php-parallel-lint": "^0.9.2",
                "php-coveralls/php-coveralls": "^2.0",
                "php-mock/php-mock-phpunit": "^1.1",
                "phpunit/phpunit": "^5.7",
                "sebastian/environment": "^1.3.4 || ^2.0 || ^3.0",
                "squizlabs/php_codesniffer": "^2.6",
                "symfony/var-dumper": "^3.3 || ^4.0"
            },
            "suggest": {
                "ext-SimpleXML": "For Firefox profile creation"
            },
            "type": "library",
            "extra": {
                "branch-alias": {
                    "dev-community": "1.5-dev"
                }
            },
            "autoload": {
                "psr-4": {
                    "Facebook\\WebDriver\\": "lib/"
                }
            },
            "notification-url": "https://packagist.org/downloads/",
            "license": [
                "Apache-2.0"
            ],
            "description": "A PHP client for Selenium WebDriver",
            "homepage": "https://github.com/facebook/php-webdriver",
            "keywords": [
                "facebook",
                "php",
                "selenium",
                "webdriver"
            ],
            "time": "2018-05-16T17:37:13+00:00"
        },
        {
            "name": "myclabs/deep-copy",
            "version": "1.7.0",
            "source": {
                "type": "git",
                "url": "https://github.com/myclabs/DeepCopy.git",
                "reference": "3b8a3a99ba1f6a3952ac2747d989303cbd6b7a3e"
            },
            "dist": {
                "type": "zip",
                "url": "https://api.github.com/repos/myclabs/DeepCopy/zipball/3b8a3a99ba1f6a3952ac2747d989303cbd6b7a3e",
                "reference": "3b8a3a99ba1f6a3952ac2747d989303cbd6b7a3e",
                "shasum": ""
            },
            "require": {
                "php": "^5.6 || ^7.0"
            },
            "require-dev": {
                "doctrine/collections": "^1.0",
                "doctrine/common": "^2.6",
                "phpunit/phpunit": "^4.1"
            },
            "type": "library",
            "autoload": {
                "psr-4": {
                    "DeepCopy\\": "src/DeepCopy/"
                },
                "files": [
                    "src/DeepCopy/deep_copy.php"
                ]
            },
            "notification-url": "https://packagist.org/downloads/",
            "license": [
                "MIT"
            ],
            "description": "Create deep copies (clones) of your objects",
            "keywords": [
                "clone",
                "copy",
                "duplicate",
                "object",
                "object graph"
            ],
            "time": "2017-10-19T19:58:43+00:00"
        },
        {
            "name": "phar-io/manifest",
            "version": "1.0.1",
            "source": {
                "type": "git",
                "url": "https://github.com/phar-io/manifest.git",
                "reference": "2df402786ab5368a0169091f61a7c1e0eb6852d0"
            },
            "dist": {
                "type": "zip",
                "url": "https://api.github.com/repos/phar-io/manifest/zipball/2df402786ab5368a0169091f61a7c1e0eb6852d0",
                "reference": "2df402786ab5368a0169091f61a7c1e0eb6852d0",
                "shasum": ""
            },
            "require": {
                "ext-dom": "*",
                "ext-phar": "*",
                "phar-io/version": "^1.0.1",
                "php": "^5.6 || ^7.0"
            },
            "type": "library",
            "extra": {
                "branch-alias": {
                    "dev-master": "1.0.x-dev"
                }
            },
            "autoload": {
                "classmap": [
                    "src/"
                ]
            },
            "notification-url": "https://packagist.org/downloads/",
            "license": [
                "BSD-3-Clause"
            ],
            "authors": [
                {
                    "name": "Arne Blankerts",
                    "email": "arne@blankerts.de",
                    "role": "Developer"
                },
                {
                    "name": "Sebastian Heuer",
                    "email": "sebastian@phpeople.de",
                    "role": "Developer"
                },
                {
                    "name": "Sebastian Bergmann",
                    "email": "sebastian@phpunit.de",
                    "role": "Developer"
                }
            ],
            "description": "Component for reading phar.io manifest information from a PHP Archive (PHAR)",
            "time": "2017-03-05T18:14:27+00:00"
        },
        {
            "name": "phar-io/version",
            "version": "1.0.1",
            "source": {
                "type": "git",
                "url": "https://github.com/phar-io/version.git",
                "reference": "a70c0ced4be299a63d32fa96d9281d03e94041df"
            },
            "dist": {
                "type": "zip",
                "url": "https://api.github.com/repos/phar-io/version/zipball/a70c0ced4be299a63d32fa96d9281d03e94041df",
                "reference": "a70c0ced4be299a63d32fa96d9281d03e94041df",
                "shasum": ""
            },
            "require": {
                "php": "^5.6 || ^7.0"
            },
            "type": "library",
            "autoload": {
                "classmap": [
                    "src/"
                ]
            },
            "notification-url": "https://packagist.org/downloads/",
            "license": [
                "BSD-3-Clause"
            ],
            "authors": [
                {
                    "name": "Arne Blankerts",
                    "email": "arne@blankerts.de",
                    "role": "Developer"
                },
                {
                    "name": "Sebastian Heuer",
                    "email": "sebastian@phpeople.de",
                    "role": "Developer"
                },
                {
                    "name": "Sebastian Bergmann",
                    "email": "sebastian@phpunit.de",
                    "role": "Developer"
                }
            ],
            "description": "Library for handling version information and constraints",
            "time": "2017-03-05T17:38:23+00:00"
        },
        {
            "name": "phpdocumentor/reflection-common",
            "version": "1.0.1",
            "source": {
                "type": "git",
                "url": "https://github.com/phpDocumentor/ReflectionCommon.git",
                "reference": "21bdeb5f65d7ebf9f43b1b25d404f87deab5bfb6"
            },
            "dist": {
                "type": "zip",
                "url": "https://api.github.com/repos/phpDocumentor/ReflectionCommon/zipball/21bdeb5f65d7ebf9f43b1b25d404f87deab5bfb6",
                "reference": "21bdeb5f65d7ebf9f43b1b25d404f87deab5bfb6",
                "shasum": ""
            },
            "require": {
                "php": ">=5.5"
            },
            "require-dev": {
                "phpunit/phpunit": "^4.6"
            },
            "type": "library",
            "extra": {
                "branch-alias": {
                    "dev-master": "1.0.x-dev"
                }
            },
            "autoload": {
                "psr-4": {
                    "phpDocumentor\\Reflection\\": [
                        "src"
                    ]
                }
            },
            "notification-url": "https://packagist.org/downloads/",
            "license": [
                "MIT"
            ],
            "authors": [
                {
                    "name": "Jaap van Otterdijk",
                    "email": "opensource@ijaap.nl"
                }
            ],
            "description": "Common reflection classes used by phpdocumentor to reflect the code structure",
            "homepage": "http://www.phpdoc.org",
            "keywords": [
                "FQSEN",
                "phpDocumentor",
                "phpdoc",
                "reflection",
                "static analysis"
            ],
            "time": "2017-09-11T18:02:19+00:00"
        },
        {
            "name": "phpdocumentor/reflection-docblock",
            "version": "4.3.0",
            "source": {
                "type": "git",
                "url": "https://github.com/phpDocumentor/ReflectionDocBlock.git",
                "reference": "94fd0001232e47129dd3504189fa1c7225010d08"
            },
            "dist": {
                "type": "zip",
                "url": "https://api.github.com/repos/phpDocumentor/ReflectionDocBlock/zipball/94fd0001232e47129dd3504189fa1c7225010d08",
                "reference": "94fd0001232e47129dd3504189fa1c7225010d08",
                "shasum": ""
            },
            "require": {
                "php": "^7.0",
                "phpdocumentor/reflection-common": "^1.0.0",
                "phpdocumentor/type-resolver": "^0.4.0",
                "webmozart/assert": "^1.0"
            },
            "require-dev": {
                "doctrine/instantiator": "~1.0.5",
                "mockery/mockery": "^1.0",
                "phpunit/phpunit": "^6.4"
            },
            "type": "library",
            "extra": {
                "branch-alias": {
                    "dev-master": "4.x-dev"
                }
            },
            "autoload": {
                "psr-4": {
                    "phpDocumentor\\Reflection\\": [
                        "src/"
                    ]
                }
            },
            "notification-url": "https://packagist.org/downloads/",
            "license": [
                "MIT"
            ],
            "authors": [
                {
                    "name": "Mike van Riel",
                    "email": "me@mikevanriel.com"
                }
            ],
            "description": "With this component, a library can provide support for annotations via DocBlocks or otherwise retrieve information that is embedded in a DocBlock.",
            "time": "2017-11-30T07:14:17+00:00"
        },
        {
            "name": "phpdocumentor/type-resolver",
            "version": "0.4.0",
            "source": {
                "type": "git",
                "url": "https://github.com/phpDocumentor/TypeResolver.git",
                "reference": "9c977708995954784726e25d0cd1dddf4e65b0f7"
            },
            "dist": {
                "type": "zip",
                "url": "https://api.github.com/repos/phpDocumentor/TypeResolver/zipball/9c977708995954784726e25d0cd1dddf4e65b0f7",
                "reference": "9c977708995954784726e25d0cd1dddf4e65b0f7",
                "shasum": ""
            },
            "require": {
                "php": "^5.5 || ^7.0",
                "phpdocumentor/reflection-common": "^1.0"
            },
            "require-dev": {
                "mockery/mockery": "^0.9.4",
                "phpunit/phpunit": "^5.2||^4.8.24"
            },
            "type": "library",
            "extra": {
                "branch-alias": {
                    "dev-master": "1.0.x-dev"
                }
            },
            "autoload": {
                "psr-4": {
                    "phpDocumentor\\Reflection\\": [
                        "src/"
                    ]
                }
            },
            "notification-url": "https://packagist.org/downloads/",
            "license": [
                "MIT"
            ],
            "authors": [
                {
                    "name": "Mike van Riel",
                    "email": "me@mikevanriel.com"
                }
            ],
            "time": "2017-07-14T14:27:02+00:00"
        },
        {
            "name": "phpspec/prophecy",
            "version": "1.8.0",
            "source": {
                "type": "git",
                "url": "https://github.com/phpspec/prophecy.git",
                "reference": "4ba436b55987b4bf311cb7c6ba82aa528aac0a06"
            },
            "dist": {
                "type": "zip",
                "url": "https://api.github.com/repos/phpspec/prophecy/zipball/4ba436b55987b4bf311cb7c6ba82aa528aac0a06",
                "reference": "4ba436b55987b4bf311cb7c6ba82aa528aac0a06",
                "shasum": ""
            },
            "require": {
                "doctrine/instantiator": "^1.0.2",
                "php": "^5.3|^7.0",
                "phpdocumentor/reflection-docblock": "^2.0|^3.0.2|^4.0",
                "sebastian/comparator": "^1.1|^2.0|^3.0",
                "sebastian/recursion-context": "^1.0|^2.0|^3.0"
            },
            "require-dev": {
                "phpspec/phpspec": "^2.5|^3.2",
                "phpunit/phpunit": "^4.8.35 || ^5.7 || ^6.5 || ^7.1"
            },
            "type": "library",
            "extra": {
                "branch-alias": {
                    "dev-master": "1.8.x-dev"
                }
            },
            "autoload": {
                "psr-0": {
                    "Prophecy\\": "src/"
                }
            },
            "notification-url": "https://packagist.org/downloads/",
            "license": [
                "MIT"
            ],
            "authors": [
                {
                    "name": "Konstantin Kudryashov",
                    "email": "ever.zet@gmail.com",
                    "homepage": "http://everzet.com"
                },
                {
                    "name": "Marcello Duarte",
                    "email": "marcello.duarte@gmail.com"
                }
            ],
            "description": "Highly opinionated mocking framework for PHP 5.3+",
            "homepage": "https://github.com/phpspec/prophecy",
            "keywords": [
                "Double",
                "Dummy",
                "fake",
                "mock",
                "spy",
                "stub"
            ],
            "time": "2018-08-05T17:53:17+00:00"
        },
        {
            "name": "phpunit/php-code-coverage",
            "version": "5.3.2",
            "source": {
                "type": "git",
                "url": "https://github.com/sebastianbergmann/php-code-coverage.git",
                "reference": "c89677919c5dd6d3b3852f230a663118762218ac"
            },
            "dist": {
                "type": "zip",
                "url": "https://api.github.com/repos/sebastianbergmann/php-code-coverage/zipball/c89677919c5dd6d3b3852f230a663118762218ac",
                "reference": "c89677919c5dd6d3b3852f230a663118762218ac",
                "shasum": ""
            },
            "require": {
                "ext-dom": "*",
                "ext-xmlwriter": "*",
                "php": "^7.0",
                "phpunit/php-file-iterator": "^1.4.2",
                "phpunit/php-text-template": "^1.2.1",
                "phpunit/php-token-stream": "^2.0.1",
                "sebastian/code-unit-reverse-lookup": "^1.0.1",
                "sebastian/environment": "^3.0",
                "sebastian/version": "^2.0.1",
                "theseer/tokenizer": "^1.1"
            },
            "require-dev": {
                "phpunit/phpunit": "^6.0"
            },
            "suggest": {
                "ext-xdebug": "^2.5.5"
            },
            "type": "library",
            "extra": {
                "branch-alias": {
                    "dev-master": "5.3.x-dev"
                }
            },
            "autoload": {
                "classmap": [
                    "src/"
                ]
            },
            "notification-url": "https://packagist.org/downloads/",
            "license": [
                "BSD-3-Clause"
            ],
            "authors": [
                {
                    "name": "Sebastian Bergmann",
                    "email": "sebastian@phpunit.de",
                    "role": "lead"
                }
            ],
            "description": "Library that provides collection, processing, and rendering functionality for PHP code coverage information.",
            "homepage": "https://github.com/sebastianbergmann/php-code-coverage",
            "keywords": [
                "coverage",
                "testing",
                "xunit"
            ],
            "time": "2018-04-06T15:36:58+00:00"
        },
        {
            "name": "phpunit/php-file-iterator",
            "version": "1.4.5",
            "source": {
                "type": "git",
                "url": "https://github.com/sebastianbergmann/php-file-iterator.git",
                "reference": "730b01bc3e867237eaac355e06a36b85dd93a8b4"
            },
            "dist": {
                "type": "zip",
                "url": "https://api.github.com/repos/sebastianbergmann/php-file-iterator/zipball/730b01bc3e867237eaac355e06a36b85dd93a8b4",
                "reference": "730b01bc3e867237eaac355e06a36b85dd93a8b4",
                "shasum": ""
            },
            "require": {
                "php": ">=5.3.3"
            },
            "type": "library",
            "extra": {
                "branch-alias": {
                    "dev-master": "1.4.x-dev"
                }
            },
            "autoload": {
                "classmap": [
                    "src/"
                ]
            },
            "notification-url": "https://packagist.org/downloads/",
            "license": [
                "BSD-3-Clause"
            ],
            "authors": [
                {
                    "name": "Sebastian Bergmann",
                    "email": "sb@sebastian-bergmann.de",
                    "role": "lead"
                }
            ],
            "description": "FilterIterator implementation that filters files based on a list of suffixes.",
            "homepage": "https://github.com/sebastianbergmann/php-file-iterator/",
            "keywords": [
                "filesystem",
                "iterator"
            ],
            "time": "2017-11-27T13:52:08+00:00"
        },
        {
            "name": "phpunit/php-text-template",
            "version": "1.2.1",
            "source": {
                "type": "git",
                "url": "https://github.com/sebastianbergmann/php-text-template.git",
                "reference": "31f8b717e51d9a2afca6c9f046f5d69fc27c8686"
            },
            "dist": {
                "type": "zip",
                "url": "https://api.github.com/repos/sebastianbergmann/php-text-template/zipball/31f8b717e51d9a2afca6c9f046f5d69fc27c8686",
                "reference": "31f8b717e51d9a2afca6c9f046f5d69fc27c8686",
                "shasum": ""
            },
            "require": {
                "php": ">=5.3.3"
            },
            "type": "library",
            "autoload": {
                "classmap": [
                    "src/"
                ]
            },
            "notification-url": "https://packagist.org/downloads/",
            "license": [
                "BSD-3-Clause"
            ],
            "authors": [
                {
                    "name": "Sebastian Bergmann",
                    "email": "sebastian@phpunit.de",
                    "role": "lead"
                }
            ],
            "description": "Simple template engine.",
            "homepage": "https://github.com/sebastianbergmann/php-text-template/",
            "keywords": [
                "template"
            ],
            "time": "2015-06-21T13:50:34+00:00"
        },
        {
            "name": "phpunit/php-timer",
            "version": "1.0.9",
            "source": {
                "type": "git",
                "url": "https://github.com/sebastianbergmann/php-timer.git",
                "reference": "3dcf38ca72b158baf0bc245e9184d3fdffa9c46f"
            },
            "dist": {
                "type": "zip",
                "url": "https://api.github.com/repos/sebastianbergmann/php-timer/zipball/3dcf38ca72b158baf0bc245e9184d3fdffa9c46f",
                "reference": "3dcf38ca72b158baf0bc245e9184d3fdffa9c46f",
                "shasum": ""
            },
            "require": {
                "php": "^5.3.3 || ^7.0"
            },
            "require-dev": {
                "phpunit/phpunit": "^4.8.35 || ^5.7 || ^6.0"
            },
            "type": "library",
            "extra": {
                "branch-alias": {
                    "dev-master": "1.0-dev"
                }
            },
            "autoload": {
                "classmap": [
                    "src/"
                ]
            },
            "notification-url": "https://packagist.org/downloads/",
            "license": [
                "BSD-3-Clause"
            ],
            "authors": [
                {
                    "name": "Sebastian Bergmann",
                    "email": "sb@sebastian-bergmann.de",
                    "role": "lead"
                }
            ],
            "description": "Utility class for timing",
            "homepage": "https://github.com/sebastianbergmann/php-timer/",
            "keywords": [
                "timer"
            ],
            "time": "2017-02-26T11:10:40+00:00"
        },
        {
            "name": "phpunit/php-token-stream",
            "version": "2.0.2",
            "source": {
                "type": "git",
                "url": "https://github.com/sebastianbergmann/php-token-stream.git",
                "reference": "791198a2c6254db10131eecfe8c06670700904db"
            },
            "dist": {
                "type": "zip",
                "url": "https://api.github.com/repos/sebastianbergmann/php-token-stream/zipball/791198a2c6254db10131eecfe8c06670700904db",
                "reference": "791198a2c6254db10131eecfe8c06670700904db",
                "shasum": ""
            },
            "require": {
                "ext-tokenizer": "*",
                "php": "^7.0"
            },
            "require-dev": {
                "phpunit/phpunit": "^6.2.4"
            },
            "type": "library",
            "extra": {
                "branch-alias": {
                    "dev-master": "2.0-dev"
                }
            },
            "autoload": {
                "classmap": [
                    "src/"
                ]
            },
            "notification-url": "https://packagist.org/downloads/",
            "license": [
                "BSD-3-Clause"
            ],
            "authors": [
                {
                    "name": "Sebastian Bergmann",
                    "email": "sebastian@phpunit.de"
                }
            ],
            "description": "Wrapper around PHP's tokenizer extension.",
            "homepage": "https://github.com/sebastianbergmann/php-token-stream/",
            "keywords": [
                "tokenizer"
            ],
            "time": "2017-11-27T05:48:46+00:00"
        },
        {
            "name": "phpunit/phpunit",
            "version": "6.5.13",
            "source": {
                "type": "git",
                "url": "https://github.com/sebastianbergmann/phpunit.git",
                "reference": "0973426fb012359b2f18d3bd1e90ef1172839693"
            },
            "dist": {
                "type": "zip",
                "url": "https://api.github.com/repos/sebastianbergmann/phpunit/zipball/0973426fb012359b2f18d3bd1e90ef1172839693",
                "reference": "0973426fb012359b2f18d3bd1e90ef1172839693",
                "shasum": ""
            },
            "require": {
                "ext-dom": "*",
                "ext-json": "*",
                "ext-libxml": "*",
                "ext-mbstring": "*",
                "ext-xml": "*",
                "myclabs/deep-copy": "^1.6.1",
                "phar-io/manifest": "^1.0.1",
                "phar-io/version": "^1.0",
                "php": "^7.0",
                "phpspec/prophecy": "^1.7",
                "phpunit/php-code-coverage": "^5.3",
                "phpunit/php-file-iterator": "^1.4.3",
                "phpunit/php-text-template": "^1.2.1",
                "phpunit/php-timer": "^1.0.9",
                "phpunit/phpunit-mock-objects": "^5.0.9",
                "sebastian/comparator": "^2.1",
                "sebastian/diff": "^2.0",
                "sebastian/environment": "^3.1",
                "sebastian/exporter": "^3.1",
                "sebastian/global-state": "^2.0",
                "sebastian/object-enumerator": "^3.0.3",
                "sebastian/resource-operations": "^1.0",
                "sebastian/version": "^2.0.1"
            },
            "conflict": {
                "phpdocumentor/reflection-docblock": "3.0.2",
                "phpunit/dbunit": "<3.0"
            },
            "require-dev": {
                "ext-pdo": "*"
            },
            "suggest": {
                "ext-xdebug": "*",
                "phpunit/php-invoker": "^1.1"
            },
            "bin": [
                "phpunit"
            ],
            "type": "library",
            "extra": {
                "branch-alias": {
                    "dev-master": "6.5.x-dev"
                }
            },
            "autoload": {
                "classmap": [
                    "src/"
                ]
            },
            "notification-url": "https://packagist.org/downloads/",
            "license": [
                "BSD-3-Clause"
            ],
            "authors": [
                {
                    "name": "Sebastian Bergmann",
                    "email": "sebastian@phpunit.de",
                    "role": "lead"
                }
            ],
            "description": "The PHP Unit Testing framework.",
            "homepage": "https://phpunit.de/",
            "keywords": [
                "phpunit",
                "testing",
                "xunit"
            ],
            "time": "2018-09-08T15:10:43+00:00"
        },
        {
            "name": "phpunit/phpunit-mock-objects",
            "version": "5.0.10",
            "source": {
                "type": "git",
                "url": "https://github.com/sebastianbergmann/phpunit-mock-objects.git",
                "reference": "cd1cf05c553ecfec36b170070573e540b67d3f1f"
            },
            "dist": {
                "type": "zip",
                "url": "https://api.github.com/repos/sebastianbergmann/phpunit-mock-objects/zipball/cd1cf05c553ecfec36b170070573e540b67d3f1f",
                "reference": "cd1cf05c553ecfec36b170070573e540b67d3f1f",
                "shasum": ""
            },
            "require": {
                "doctrine/instantiator": "^1.0.5",
                "php": "^7.0",
                "phpunit/php-text-template": "^1.2.1",
                "sebastian/exporter": "^3.1"
            },
            "conflict": {
                "phpunit/phpunit": "<6.0"
            },
            "require-dev": {
                "phpunit/phpunit": "^6.5.11"
            },
            "suggest": {
                "ext-soap": "*"
            },
            "type": "library",
            "extra": {
                "branch-alias": {
                    "dev-master": "5.0.x-dev"
                }
            },
            "autoload": {
                "classmap": [
                    "src/"
                ]
            },
            "notification-url": "https://packagist.org/downloads/",
            "license": [
                "BSD-3-Clause"
            ],
            "authors": [
                {
                    "name": "Sebastian Bergmann",
                    "email": "sebastian@phpunit.de",
                    "role": "lead"
                }
            ],
            "description": "Mock Object library for PHPUnit",
            "homepage": "https://github.com/sebastianbergmann/phpunit-mock-objects/",
            "keywords": [
                "mock",
                "xunit"
            ],
            "time": "2018-08-09T05:50:03+00:00"
        },
        {
            "name": "sebastian/code-unit-reverse-lookup",
            "version": "1.0.1",
            "source": {
                "type": "git",
                "url": "https://github.com/sebastianbergmann/code-unit-reverse-lookup.git",
                "reference": "4419fcdb5eabb9caa61a27c7a1db532a6b55dd18"
            },
            "dist": {
                "type": "zip",
                "url": "https://api.github.com/repos/sebastianbergmann/code-unit-reverse-lookup/zipball/4419fcdb5eabb9caa61a27c7a1db532a6b55dd18",
                "reference": "4419fcdb5eabb9caa61a27c7a1db532a6b55dd18",
                "shasum": ""
            },
            "require": {
                "php": "^5.6 || ^7.0"
            },
            "require-dev": {
                "phpunit/phpunit": "^5.7 || ^6.0"
            },
            "type": "library",
            "extra": {
                "branch-alias": {
                    "dev-master": "1.0.x-dev"
                }
            },
            "autoload": {
                "classmap": [
                    "src/"
                ]
            },
            "notification-url": "https://packagist.org/downloads/",
            "license": [
                "BSD-3-Clause"
            ],
            "authors": [
                {
                    "name": "Sebastian Bergmann",
                    "email": "sebastian@phpunit.de"
                }
            ],
            "description": "Looks up which function or method a line of code belongs to",
            "homepage": "https://github.com/sebastianbergmann/code-unit-reverse-lookup/",
            "time": "2017-03-04T06:30:41+00:00"
        },
        {
            "name": "sebastian/comparator",
            "version": "2.1.3",
            "source": {
                "type": "git",
                "url": "https://github.com/sebastianbergmann/comparator.git",
                "reference": "34369daee48eafb2651bea869b4b15d75ccc35f9"
            },
            "dist": {
                "type": "zip",
                "url": "https://api.github.com/repos/sebastianbergmann/comparator/zipball/34369daee48eafb2651bea869b4b15d75ccc35f9",
                "reference": "34369daee48eafb2651bea869b4b15d75ccc35f9",
                "shasum": ""
            },
            "require": {
                "php": "^7.0",
                "sebastian/diff": "^2.0 || ^3.0",
                "sebastian/exporter": "^3.1"
            },
            "require-dev": {
                "phpunit/phpunit": "^6.4"
            },
            "type": "library",
            "extra": {
                "branch-alias": {
                    "dev-master": "2.1.x-dev"
                }
            },
            "autoload": {
                "classmap": [
                    "src/"
                ]
            },
            "notification-url": "https://packagist.org/downloads/",
            "license": [
                "BSD-3-Clause"
            ],
            "authors": [
                {
                    "name": "Jeff Welch",
                    "email": "whatthejeff@gmail.com"
                },
                {
                    "name": "Volker Dusch",
                    "email": "github@wallbash.com"
                },
                {
                    "name": "Bernhard Schussek",
                    "email": "bschussek@2bepublished.at"
                },
                {
                    "name": "Sebastian Bergmann",
                    "email": "sebastian@phpunit.de"
                }
            ],
            "description": "Provides the functionality to compare PHP values for equality",
            "homepage": "https://github.com/sebastianbergmann/comparator",
            "keywords": [
                "comparator",
                "compare",
                "equality"
            ],
            "time": "2018-02-01T13:46:46+00:00"
        },
        {
            "name": "sebastian/diff",
            "version": "2.0.1",
            "source": {
                "type": "git",
                "url": "https://github.com/sebastianbergmann/diff.git",
                "reference": "347c1d8b49c5c3ee30c7040ea6fc446790e6bddd"
            },
            "dist": {
                "type": "zip",
                "url": "https://api.github.com/repos/sebastianbergmann/diff/zipball/347c1d8b49c5c3ee30c7040ea6fc446790e6bddd",
                "reference": "347c1d8b49c5c3ee30c7040ea6fc446790e6bddd",
                "shasum": ""
            },
            "require": {
                "php": "^7.0"
            },
            "require-dev": {
                "phpunit/phpunit": "^6.2"
            },
            "type": "library",
            "extra": {
                "branch-alias": {
                    "dev-master": "2.0-dev"
                }
            },
            "autoload": {
                "classmap": [
                    "src/"
                ]
            },
            "notification-url": "https://packagist.org/downloads/",
            "license": [
                "BSD-3-Clause"
            ],
            "authors": [
                {
                    "name": "Kore Nordmann",
                    "email": "mail@kore-nordmann.de"
                },
                {
                    "name": "Sebastian Bergmann",
                    "email": "sebastian@phpunit.de"
                }
            ],
            "description": "Diff implementation",
            "homepage": "https://github.com/sebastianbergmann/diff",
            "keywords": [
                "diff"
            ],
            "time": "2017-08-03T08:09:46+00:00"
        },
        {
            "name": "sebastian/environment",
            "version": "3.1.0",
            "source": {
                "type": "git",
                "url": "https://github.com/sebastianbergmann/environment.git",
                "reference": "cd0871b3975fb7fc44d11314fd1ee20925fce4f5"
            },
            "dist": {
                "type": "zip",
                "url": "https://api.github.com/repos/sebastianbergmann/environment/zipball/cd0871b3975fb7fc44d11314fd1ee20925fce4f5",
                "reference": "cd0871b3975fb7fc44d11314fd1ee20925fce4f5",
                "shasum": ""
            },
            "require": {
                "php": "^7.0"
            },
            "require-dev": {
                "phpunit/phpunit": "^6.1"
            },
            "type": "library",
            "extra": {
                "branch-alias": {
                    "dev-master": "3.1.x-dev"
                }
            },
            "autoload": {
                "classmap": [
                    "src/"
                ]
            },
            "notification-url": "https://packagist.org/downloads/",
            "license": [
                "BSD-3-Clause"
            ],
            "authors": [
                {
                    "name": "Sebastian Bergmann",
                    "email": "sebastian@phpunit.de"
                }
            ],
            "description": "Provides functionality to handle HHVM/PHP environments",
            "homepage": "http://www.github.com/sebastianbergmann/environment",
            "keywords": [
                "Xdebug",
                "environment",
                "hhvm"
            ],
            "time": "2017-07-01T08:51:00+00:00"
        },
        {
            "name": "sebastian/exporter",
            "version": "3.1.0",
            "source": {
                "type": "git",
                "url": "https://github.com/sebastianbergmann/exporter.git",
                "reference": "234199f4528de6d12aaa58b612e98f7d36adb937"
            },
            "dist": {
                "type": "zip",
                "url": "https://api.github.com/repos/sebastianbergmann/exporter/zipball/234199f4528de6d12aaa58b612e98f7d36adb937",
                "reference": "234199f4528de6d12aaa58b612e98f7d36adb937",
                "shasum": ""
            },
            "require": {
                "php": "^7.0",
                "sebastian/recursion-context": "^3.0"
            },
            "require-dev": {
                "ext-mbstring": "*",
                "phpunit/phpunit": "^6.0"
            },
            "type": "library",
            "extra": {
                "branch-alias": {
                    "dev-master": "3.1.x-dev"
                }
            },
            "autoload": {
                "classmap": [
                    "src/"
                ]
            },
            "notification-url": "https://packagist.org/downloads/",
            "license": [
                "BSD-3-Clause"
            ],
            "authors": [
                {
                    "name": "Jeff Welch",
                    "email": "whatthejeff@gmail.com"
                },
                {
                    "name": "Volker Dusch",
                    "email": "github@wallbash.com"
                },
                {
                    "name": "Bernhard Schussek",
                    "email": "bschussek@2bepublished.at"
                },
                {
                    "name": "Sebastian Bergmann",
                    "email": "sebastian@phpunit.de"
                },
                {
                    "name": "Adam Harvey",
                    "email": "aharvey@php.net"
                }
            ],
            "description": "Provides the functionality to export PHP variables for visualization",
            "homepage": "http://www.github.com/sebastianbergmann/exporter",
            "keywords": [
                "export",
                "exporter"
            ],
            "time": "2017-04-03T13:19:02+00:00"
        },
        {
            "name": "sebastian/global-state",
            "version": "2.0.0",
            "source": {
                "type": "git",
                "url": "https://github.com/sebastianbergmann/global-state.git",
                "reference": "e8ba02eed7bbbb9e59e43dedd3dddeff4a56b0c4"
            },
            "dist": {
                "type": "zip",
                "url": "https://api.github.com/repos/sebastianbergmann/global-state/zipball/e8ba02eed7bbbb9e59e43dedd3dddeff4a56b0c4",
                "reference": "e8ba02eed7bbbb9e59e43dedd3dddeff4a56b0c4",
                "shasum": ""
            },
            "require": {
                "php": "^7.0"
            },
            "require-dev": {
                "phpunit/phpunit": "^6.0"
            },
            "suggest": {
                "ext-uopz": "*"
            },
            "type": "library",
            "extra": {
                "branch-alias": {
                    "dev-master": "2.0-dev"
                }
            },
            "autoload": {
                "classmap": [
                    "src/"
                ]
            },
            "notification-url": "https://packagist.org/downloads/",
            "license": [
                "BSD-3-Clause"
            ],
            "authors": [
                {
                    "name": "Sebastian Bergmann",
                    "email": "sebastian@phpunit.de"
                }
            ],
            "description": "Snapshotting of global state",
            "homepage": "http://www.github.com/sebastianbergmann/global-state",
            "keywords": [
                "global state"
            ],
            "time": "2017-04-27T15:39:26+00:00"
        },
        {
            "name": "sebastian/object-enumerator",
            "version": "3.0.3",
            "source": {
                "type": "git",
                "url": "https://github.com/sebastianbergmann/object-enumerator.git",
                "reference": "7cfd9e65d11ffb5af41198476395774d4c8a84c5"
            },
            "dist": {
                "type": "zip",
                "url": "https://api.github.com/repos/sebastianbergmann/object-enumerator/zipball/7cfd9e65d11ffb5af41198476395774d4c8a84c5",
                "reference": "7cfd9e65d11ffb5af41198476395774d4c8a84c5",
                "shasum": ""
            },
            "require": {
                "php": "^7.0",
                "sebastian/object-reflector": "^1.1.1",
                "sebastian/recursion-context": "^3.0"
            },
            "require-dev": {
                "phpunit/phpunit": "^6.0"
            },
            "type": "library",
            "extra": {
                "branch-alias": {
                    "dev-master": "3.0.x-dev"
                }
            },
            "autoload": {
                "classmap": [
                    "src/"
                ]
            },
            "notification-url": "https://packagist.org/downloads/",
            "license": [
                "BSD-3-Clause"
            ],
            "authors": [
                {
                    "name": "Sebastian Bergmann",
                    "email": "sebastian@phpunit.de"
                }
            ],
            "description": "Traverses array structures and object graphs to enumerate all referenced objects",
            "homepage": "https://github.com/sebastianbergmann/object-enumerator/",
            "time": "2017-08-03T12:35:26+00:00"
        },
        {
            "name": "sebastian/object-reflector",
            "version": "1.1.1",
            "source": {
                "type": "git",
                "url": "https://github.com/sebastianbergmann/object-reflector.git",
                "reference": "773f97c67f28de00d397be301821b06708fca0be"
            },
            "dist": {
                "type": "zip",
                "url": "https://api.github.com/repos/sebastianbergmann/object-reflector/zipball/773f97c67f28de00d397be301821b06708fca0be",
                "reference": "773f97c67f28de00d397be301821b06708fca0be",
                "shasum": ""
            },
            "require": {
                "php": "^7.0"
            },
            "require-dev": {
                "phpunit/phpunit": "^6.0"
            },
            "type": "library",
            "extra": {
                "branch-alias": {
                    "dev-master": "1.1-dev"
                }
            },
            "autoload": {
                "classmap": [
                    "src/"
                ]
            },
            "notification-url": "https://packagist.org/downloads/",
            "license": [
                "BSD-3-Clause"
            ],
            "authors": [
                {
                    "name": "Sebastian Bergmann",
                    "email": "sebastian@phpunit.de"
                }
            ],
            "description": "Allows reflection of object attributes, including inherited and non-public ones",
            "homepage": "https://github.com/sebastianbergmann/object-reflector/",
            "time": "2017-03-29T09:07:27+00:00"
        },
        {
            "name": "sebastian/recursion-context",
            "version": "3.0.0",
            "source": {
                "type": "git",
                "url": "https://github.com/sebastianbergmann/recursion-context.git",
                "reference": "5b0cd723502bac3b006cbf3dbf7a1e3fcefe4fa8"
            },
            "dist": {
                "type": "zip",
                "url": "https://api.github.com/repos/sebastianbergmann/recursion-context/zipball/5b0cd723502bac3b006cbf3dbf7a1e3fcefe4fa8",
                "reference": "5b0cd723502bac3b006cbf3dbf7a1e3fcefe4fa8",
                "shasum": ""
            },
            "require": {
                "php": "^7.0"
            },
            "require-dev": {
                "phpunit/phpunit": "^6.0"
            },
            "type": "library",
            "extra": {
                "branch-alias": {
                    "dev-master": "3.0.x-dev"
                }
            },
            "autoload": {
                "classmap": [
                    "src/"
                ]
            },
            "notification-url": "https://packagist.org/downloads/",
            "license": [
                "BSD-3-Clause"
            ],
            "authors": [
                {
                    "name": "Jeff Welch",
                    "email": "whatthejeff@gmail.com"
                },
                {
                    "name": "Sebastian Bergmann",
                    "email": "sebastian@phpunit.de"
                },
                {
                    "name": "Adam Harvey",
                    "email": "aharvey@php.net"
                }
            ],
            "description": "Provides functionality to recursively process PHP variables",
            "homepage": "http://www.github.com/sebastianbergmann/recursion-context",
            "time": "2017-03-03T06:23:57+00:00"
        },
        {
            "name": "sebastian/resource-operations",
            "version": "1.0.0",
            "source": {
                "type": "git",
                "url": "https://github.com/sebastianbergmann/resource-operations.git",
                "reference": "ce990bb21759f94aeafd30209e8cfcdfa8bc3f52"
            },
            "dist": {
                "type": "zip",
                "url": "https://api.github.com/repos/sebastianbergmann/resource-operations/zipball/ce990bb21759f94aeafd30209e8cfcdfa8bc3f52",
                "reference": "ce990bb21759f94aeafd30209e8cfcdfa8bc3f52",
                "shasum": ""
            },
            "require": {
                "php": ">=5.6.0"
            },
            "type": "library",
            "extra": {
                "branch-alias": {
                    "dev-master": "1.0.x-dev"
                }
            },
            "autoload": {
                "classmap": [
                    "src/"
                ]
            },
            "notification-url": "https://packagist.org/downloads/",
            "license": [
                "BSD-3-Clause"
            ],
            "authors": [
                {
                    "name": "Sebastian Bergmann",
                    "email": "sebastian@phpunit.de"
                }
            ],
            "description": "Provides a list of PHP built-in functions that operate on resources",
            "homepage": "https://www.github.com/sebastianbergmann/resource-operations",
            "time": "2015-07-28T20:34:47+00:00"
        },
        {
            "name": "sebastian/version",
            "version": "2.0.1",
            "source": {
                "type": "git",
                "url": "https://github.com/sebastianbergmann/version.git",
                "reference": "99732be0ddb3361e16ad77b68ba41efc8e979019"
            },
            "dist": {
                "type": "zip",
                "url": "https://api.github.com/repos/sebastianbergmann/version/zipball/99732be0ddb3361e16ad77b68ba41efc8e979019",
                "reference": "99732be0ddb3361e16ad77b68ba41efc8e979019",
                "shasum": ""
            },
            "require": {
                "php": ">=5.6"
            },
            "type": "library",
            "extra": {
                "branch-alias": {
                    "dev-master": "2.0.x-dev"
                }
            },
            "autoload": {
                "classmap": [
                    "src/"
                ]
            },
            "notification-url": "https://packagist.org/downloads/",
            "license": [
                "BSD-3-Clause"
            ],
            "authors": [
                {
                    "name": "Sebastian Bergmann",
                    "email": "sebastian@phpunit.de",
                    "role": "lead"
                }
            ],
            "description": "Library that helps with managing the version number of Git-hosted PHP projects",
            "homepage": "https://github.com/sebastianbergmann/version",
            "time": "2016-10-03T07:35:21+00:00"
        },
        {
            "name": "symfony/process",
            "version": "v3.4.18",
            "source": {
                "type": "git",
                "url": "https://github.com/symfony/process.git",
                "reference": "35c2914a9f50519bd207164c353ae4d59182c2cb"
            },
            "dist": {
                "type": "zip",
                "url": "https://api.github.com/repos/symfony/process/zipball/35c2914a9f50519bd207164c353ae4d59182c2cb",
                "reference": "35c2914a9f50519bd207164c353ae4d59182c2cb",
                "shasum": ""
            },
            "require": {
                "php": "^5.5.9|>=7.0.8"
            },
            "type": "library",
            "extra": {
                "branch-alias": {
                    "dev-master": "3.4-dev"
                }
            },
            "autoload": {
                "psr-4": {
                    "Symfony\\Component\\Process\\": ""
                },
                "exclude-from-classmap": [
                    "/Tests/"
                ]
            },
            "notification-url": "https://packagist.org/downloads/",
            "license": [
                "MIT"
            ],
            "authors": [
                {
                    "name": "Fabien Potencier",
                    "email": "fabien@symfony.com"
                },
                {
                    "name": "Symfony Community",
                    "homepage": "https://symfony.com/contributors"
                }
            ],
            "description": "Symfony Process Component",
            "homepage": "https://symfony.com",
            "time": "2018-10-14T17:33:21+00:00"
        },
        {
            "name": "theseer/tokenizer",
            "version": "1.1.0",
            "source": {
                "type": "git",
                "url": "https://github.com/theseer/tokenizer.git",
                "reference": "cb2f008f3f05af2893a87208fe6a6c4985483f8b"
            },
            "dist": {
                "type": "zip",
                "url": "https://api.github.com/repos/theseer/tokenizer/zipball/cb2f008f3f05af2893a87208fe6a6c4985483f8b",
                "reference": "cb2f008f3f05af2893a87208fe6a6c4985483f8b",
                "shasum": ""
            },
            "require": {
                "ext-dom": "*",
                "ext-tokenizer": "*",
                "ext-xmlwriter": "*",
                "php": "^7.0"
            },
            "type": "library",
            "autoload": {
                "classmap": [
                    "src/"
                ]
            },
            "notification-url": "https://packagist.org/downloads/",
            "license": [
                "BSD-3-Clause"
            ],
            "authors": [
                {
                    "name": "Arne Blankerts",
                    "email": "arne@blankerts.de",
                    "role": "Developer"
                }
            ],
            "description": "A small library for converting tokenized PHP source code into XML and potentially other formats",
            "time": "2017-04-07T12:08:54+00:00"
        },
        {
            "name": "webmozart/assert",
            "version": "1.3.0",
            "source": {
                "type": "git",
                "url": "https://github.com/webmozart/assert.git",
                "reference": "0df1908962e7a3071564e857d86874dad1ef204a"
            },
            "dist": {
                "type": "zip",
                "url": "https://api.github.com/repos/webmozart/assert/zipball/0df1908962e7a3071564e857d86874dad1ef204a",
                "reference": "0df1908962e7a3071564e857d86874dad1ef204a",
                "shasum": ""
            },
            "require": {
                "php": "^5.3.3 || ^7.0"
            },
            "require-dev": {
                "phpunit/phpunit": "^4.6",
                "sebastian/version": "^1.0.1"
            },
            "type": "library",
            "extra": {
                "branch-alias": {
                    "dev-master": "1.3-dev"
                }
            },
            "autoload": {
                "psr-4": {
                    "Webmozart\\Assert\\": "src/"
                }
            },
            "notification-url": "https://packagist.org/downloads/",
            "license": [
                "MIT"
            ],
            "authors": [
                {
                    "name": "Bernhard Schussek",
                    "email": "bschussek@gmail.com"
                }
            ],
            "description": "Assertions to validate method input/output with nice error messages.",
            "keywords": [
                "assert",
                "check",
                "validate"
            ],
            "time": "2018-01-29T19:49:41+00:00"
        }
    ],
    "aliases": [],
    "minimum-stability": "stable",
    "stability-flags": {
        "pear-pear.horde.org/horde_date": 0,
        "pear-pear.horde.org/horde_exception": 0,
        "pear-pear.horde.org/horde_imap_client": 0,
        "pear-pear.horde.org/horde_mail": 0,
        "pear-pear.horde.org/horde_mime": 0,
        "pear-pear.horde.org/horde_nls": 0,
        "pear-pear.horde.org/horde_stream": 0,
        "pear-pear.horde.org/horde_support": 0,
        "pear-pear.horde.org/horde_text_filter": 0,
        "pear-pear.horde.org/horde_text_flowed": 0,
        "pear-pear.horde.org/horde_util": 0,
        "pear-pear.horde.org/horde_smtp": 0,
        "kwi/urllinker": 20,
        "christophwurst/nextcloud": 20
    },
    "prefer-stable": false,
    "prefer-lowest": false,
    "platform": {
        "php": ">=7.0.13"
    },
    "platform-dev": [],
    "platform-overrides": {
        "php": "7.0.13"
    }
}<|MERGE_RESOLUTION|>--- conflicted
+++ resolved
@@ -4,11 +4,7 @@
         "Read more about it at https://getcomposer.org/doc/01-basic-usage.md#installing-dependencies",
         "This file is @generated automatically"
     ],
-<<<<<<< HEAD
     "content-hash": "9bc65325a27f92cd23798c06685c78cc",
-=======
-    "content-hash": "18c72fe38d76ba0735134fa2ee2863b4",
->>>>>>> 4f46d654
     "packages": [
         {
             "name": "arthurhoaro/favicon",
